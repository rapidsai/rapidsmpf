name: build

on:
  push:
    branches:
      - "branch-*"
    tags:
      - v[0-9][0-9].[0-9][0-9].[0-9][0-9]
  workflow_dispatch:
    inputs:
      branch:
        required: true
        type: string
      date:
        required: true
        type: string
      sha:
        required: true
        type: string
      build_type:
        type: string
        default: nightly
  workflow_call:
    inputs:
      branch:
        required: true
        type: string
      date:
        required: true
        type: string
      sha:
        required: true
        type: string
      build_type:
        type: string
        required: true

concurrency:
  group: ${{ github.workflow }}-${{ github.ref }}
  cancel-in-progress: true

jobs:
  conda-cpp-build:
    secrets: inherit
    uses: rapidsai/shared-workflows/.github/workflows/conda-cpp-build.yaml@branch-25.06
    with:
      build_type: ${{ inputs.build_type || 'branch' }}
      branch: ${{ inputs.branch }}
      date: ${{ inputs.date }}
      sha: ${{ inputs.sha }}
      matrix_filter: map(select(.CUDA_VER | startswith("11") | not))
  conda-python-build:
    secrets: inherit
    uses: rapidsai/shared-workflows/.github/workflows/conda-python-build.yaml@branch-25.06
    with:
      build_type: ${{ inputs.build_type || 'branch' }}
      branch: ${{ inputs.branch }}
      date: ${{ inputs.date }}
      sha: ${{ inputs.sha }}
<<<<<<< HEAD
      matrix_filter: map(select(.CUDA_VER | startswith("11") | not))
=======
  docs-build:
    if: github.ref_type == 'branch'
    needs: python-build
    secrets: inherit
    uses: rapidsai/shared-workflows/.github/workflows/custom-job.yaml@branch-25.06
    with:
      arch: "amd64"
      branch: ${{ inputs.branch }}
      build_type: ${{ inputs.build_type || 'branch' }}
      container_image: "rapidsai/ci-conda:latest"
      date: ${{ inputs.date }}
      node_type: "cpu8"
      run_script: "ci/build_docs.sh"
      sha: ${{ inputs.sha }}
>>>>>>> 312f7fec
<|MERGE_RESOLUTION|>--- conflicted
+++ resolved
@@ -57,9 +57,7 @@
       branch: ${{ inputs.branch }}
       date: ${{ inputs.date }}
       sha: ${{ inputs.sha }}
-<<<<<<< HEAD
       matrix_filter: map(select(.CUDA_VER | startswith("11") | not))
-=======
   docs-build:
     if: github.ref_type == 'branch'
     needs: python-build
@@ -73,5 +71,4 @@
       date: ${{ inputs.date }}
       node_type: "cpu8"
       run_script: "ci/build_docs.sh"
-      sha: ${{ inputs.sha }}
->>>>>>> 312f7fec
+      sha: ${{ inputs.sha }}