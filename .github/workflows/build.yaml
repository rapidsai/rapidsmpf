name: build

on:
  push:
    branches:
      - "branch-*"
    tags:
      - v[0-9][0-9].[0-9][0-9].[0-9][0-9]
  workflow_dispatch:
    inputs:
      branch:
        required: true
        type: string
      date:
        required: true
        type: string
      sha:
        required: true
        type: string
      build_type:
        type: string
        default: nightly

concurrency:
  group: ${{ github.workflow }}-${{ github.ref }}
  cancel-in-progress: true

jobs:
  conda-cpp-build:
    secrets: inherit
    uses: rapidsai/shared-workflows/.github/workflows/conda-cpp-build.yaml@branch-25.06
    with:
      build_type: ${{ inputs.build_type || 'branch' }}
      branch: ${{ inputs.branch }}
      date: ${{ inputs.date }}
      script: ci/build_cpp.sh
      sha: ${{ inputs.sha }}
      matrix_filter: map(select(.CUDA_VER | startswith("11") | not))
  conda-python-build:
    needs: [conda-cpp-build]
    secrets: inherit
    uses: rapidsai/shared-workflows/.github/workflows/conda-python-build.yaml@branch-25.06
    with:
      build_type: ${{ inputs.build_type || 'branch' }}
      branch: ${{ inputs.branch }}
      date: ${{ inputs.date }}
      script: ci/build_python.sh
      sha: ${{ inputs.sha }}
      matrix_filter: map(select(.CUDA_VER | startswith("11") | not))
  upload-conda:
    needs: [conda-cpp-build, conda-python-build]
    secrets: inherit
    uses: rapidsai/shared-workflows/.github/workflows/conda-upload-packages.yaml@branch-25.06
    with:
      build_type: ${{ inputs.build_type || 'branch' }}
      branch: ${{ inputs.branch }}
      date: ${{ inputs.date }}
      sha: ${{ inputs.sha }}
  docs-build:
    if: github.ref_type == 'branch'
    needs: conda-python-build
    secrets: inherit
    uses: rapidsai/shared-workflows/.github/workflows/custom-job.yaml@branch-25.06
    with:
      arch: "amd64"
      branch: ${{ inputs.branch }}
      build_type: ${{ inputs.build_type || 'branch' }}
      container_image: "rapidsai/ci-conda:latest"
      date: ${{ inputs.date }}
      node_type: "cpu8"
<<<<<<< HEAD
      run_script: "ci/build_docs.sh"
      sha: ${{ inputs.sha }}
  wheel-build-librapidsmpf:
    secrets: inherit
    uses: rapidsai/shared-workflows/.github/workflows/wheels-build.yaml@branch-25.06
    with:
      build_type: ${{ inputs.build_type || 'branch' }}
      branch: ${{ inputs.branch }}
      date: ${{ inputs.date }}
      sha: ${{ inputs.sha }}
      script: ci/build_wheel_librapidsmpf.sh
      package-name: librapidsmpf
      package-type: cpp
      # build for every combination of arch on CUDA 12 and latest Python
      matrix_filter: group_by([.ARCH]) | map(max_by(.PY_VER|split(".")|map(tonumber)))
  wheel-build-rapidsmpf:
    needs: wheel-build-librapidsmpf
    secrets: inherit
    uses: rapidsai/shared-workflows/.github/workflows/wheels-build.yaml@branch-25.06
    with:
      build_type: ${{ inputs.build_type || 'branch' }}
      branch: ${{ inputs.branch }}
      date: ${{ inputs.date }}
      sha: ${{ inputs.sha }}
      script: ci/build_wheel_rapidsmpf.sh
      package-name: rapidsmpf
      package-type: python
      matrix_filter: map(select(.CUDA_VER | startswith("11") | not))
=======
      script: "ci/build_docs.sh"
      sha: ${{ inputs.sha }}
>>>>>>> 38f308fd
<|MERGE_RESOLUTION|>--- conflicted
+++ resolved
@@ -68,8 +68,7 @@
       container_image: "rapidsai/ci-conda:latest"
       date: ${{ inputs.date }}
       node_type: "cpu8"
-<<<<<<< HEAD
-      run_script: "ci/build_docs.sh"
+      script: "ci/build_docs.sh"
       sha: ${{ inputs.sha }}
   wheel-build-librapidsmpf:
     secrets: inherit
@@ -96,8 +95,4 @@
       script: ci/build_wheel_rapidsmpf.sh
       package-name: rapidsmpf
       package-type: python
-      matrix_filter: map(select(.CUDA_VER | startswith("11") | not))
-=======
-      script: "ci/build_docs.sh"
-      sha: ${{ inputs.sha }}
->>>>>>> 38f308fd
+      matrix_filter: map(select(.CUDA_VER | startswith("11") | not))