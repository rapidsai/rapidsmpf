--- conflicted
+++ resolved
@@ -28,14 +28,11 @@
       needs: ${{ toJSON(needs) }}
   checks:
     secrets: inherit
-<<<<<<< HEAD
     uses: rapidsai/shared-workflows/.github/workflows/checks.yaml@branch-25.08
-=======
-    uses: rapidsai/shared-workflows/.github/workflows/checks.yaml@branch-25.06
   wheel-build-librapidsmpf:
     needs: checks
     secrets: inherit
-    uses: rapidsai/shared-workflows/.github/workflows/wheels-build.yaml@branch-25.06
+    uses: rapidsai/shared-workflows/.github/workflows/wheels-build.yaml@branch-25.08
     with:
       build_type: pull-request
       script: ci/build_wheel_librapidsmpf.sh
@@ -46,7 +43,7 @@
   wheel-build-rapidsmpf:
     needs: [checks, wheel-build-librapidsmpf]
     secrets: inherit
-    uses: rapidsai/shared-workflows/.github/workflows/wheels-build.yaml@branch-25.06
+    uses: rapidsai/shared-workflows/.github/workflows/wheels-build.yaml@branch-25.08
     with:
       build_type: pull-request
       script: ci/build_wheel_rapidsmpf.sh
@@ -56,12 +53,11 @@
   wheel-test:
     needs: wheel-build-rapidsmpf
     secrets: inherit
-    uses: rapidsai/shared-workflows/.github/workflows/wheels-test.yaml@branch-25.06
+    uses: rapidsai/shared-workflows/.github/workflows/wheels-test.yaml@branch-25.08
     with:
       build_type: pull-request
       script: ci/test_wheel.sh
       matrix_filter: map(select(.CUDA_VER | startswith("11") | not))
->>>>>>> 54b625cd
   conda-cpp-build:
     needs: checks
     secrets: inherit
