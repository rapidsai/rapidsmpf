/**
 * SPDX-FileCopyrightText: Copyright (c) 2024-2025, NVIDIA CORPORATION & AFFILIATES.
 * SPDX-License-Identifier: Apache-2.0
 */

#include <string>
#include <vector>

#include <mpi.h>
#include <unistd.h>

#include <rapidsmpf/communicator/communicator.hpp>
#include <rapidsmpf/communicator/mpi.hpp>
#include <rapidsmpf/communicator/ucxx_utils.hpp>
#include <rapidsmpf/error.hpp>
#include <rapidsmpf/integrations/cudf/partition.hpp>
#include <rapidsmpf/nvtx.hpp>
#include <rapidsmpf/shuffler/shuffler.hpp>
#include <rapidsmpf/utils.hpp>

#include "utils/misc.hpp"
#include "utils/random_data.hpp"
#include "utils/rmm_stack.hpp"

class ArgumentParser {
  public:
    ArgumentParser(int argc, char* const* argv) {
        RAPIDSMPF_EXPECTS(
            rapidsmpf::mpi::is_initialized() == true, "MPI is not initialized"
        );

        int rank, nranks;
        RAPIDSMPF_MPI(MPI_Comm_rank(MPI_COMM_WORLD, &rank));
        RAPIDSMPF_MPI(MPI_Comm_size(MPI_COMM_WORLD, &nranks));
        try {
            int option;
            while ((option = getopt(argc, argv, "C:r:w:c:n:p:o:m:l:gxh")) != -1) {
                switch (option) {
                case 'h':
                    {
                        std::stringstream ss;
                        ss << "Usage: " << argv[0] << " [options]\n"
                           << "Options:\n"
                           << "  -C <comm>  Communicator {mpi, ucxx} (default: mpi)\n"
                           << "  -r <num>   Number of runs (default: 1)\n"
                           << "  -w <num>   Number of warmup runs (default: 0)\n"
                           << "  -c <num>   Number of columns in the input tables "
                              "(default: 1)\n"
                           << "  -n <num>   Number of rows per rank (default: 1M)\n"
                           << "  -p <num>   Number of partitions (input tables) per "
                              "rank (default: 1)\n"
                           << "  -o <num>   Number of output partitions per rank "
                              "(default: 1)\n"
                           << "  -m <mr>    RMM memory resource {cuda, pool, async, "
                              "managed} "
                              "(default: cuda)\n"
                           << "  -l <num>   Device memory limit in MiB (default:-1, "
                              "disabled)\n"
                           << "  -g         Do hash partitining during data generation "
                              "(default: unset, hash partitioning during insertion)\n"
                           << "  -x         Enable memory profiler (default: disabled)\n"
                           << "  -h         Display this help message\n";
                        if (rank == 0) {
                            std::cerr << ss.str();
                        }
                        RAPIDSMPF_MPI(MPI_Abort(MPI_COMM_WORLD, 0));
                    }
                    break;
                case 'C':
                    comm_type = std::string{optarg};
                    if (!(comm_type == "mpi" || comm_type == "ucxx")) {
                        if (rank == 0) {
                            std::cerr << "-C (Communicator) must be one of {mpi, ucxx}"
                                      << std::endl;
                        }
                        RAPIDSMPF_MPI(MPI_Abort(MPI_COMM_WORLD, -1));
                    }
                    break;
                case 'r':
                    parse_integer(num_runs, optarg);
                    break;
                case 'w':
                    parse_integer(num_warmups, optarg);
                    break;
                case 'c':
                    parse_integer(num_columns, optarg);
                    break;
                case 'n':
                    parse_integer(num_local_rows, optarg);
                    break;
                case 'p':
                    parse_integer(num_local_partitions, optarg);
                    break;
                case 'o':
                    parse_integer(num_output_partitions, optarg);
                    break;
                case 'm':
                    rmm_mr = std::string{optarg};
                    if (!(rmm_mr == "cuda" || rmm_mr == "pool" || rmm_mr == "async"
                          || rmm_mr == "managed"))
                    {
                        if (rank == 0) {
                            std::cerr << "-m (RMM memory resource) must be one of "
                                         "{cuda, pool, async, managed}"
                                      << std::endl;
                        }
                        RAPIDSMPF_MPI(MPI_Abort(MPI_COMM_WORLD, -1));
                    }
                    break;
                case 'l':
                    parse_integer(device_mem_limit_mb, optarg);
                    break;
                case 'g':
                    hash_partition_with_datagen = true;
                    break;
                case 'x':
                    enable_memory_profiler = true;
                    break;
                case '?':
                    RAPIDSMPF_MPI(MPI_Abort(MPI_COMM_WORLD, -1));
                    break;
                default:
                    RAPIDSMPF_FAIL("unknown option", std::invalid_argument);
                }
            }
            if (optind < argc) {
                RAPIDSMPF_FAIL("unknown option", std::invalid_argument);
            }
        } catch (std::exception const& e) {
            if (rank == 0) {
                std::cerr << "Error parsing arguments: " << e.what() << std::endl;
            }
            RAPIDSMPF_MPI(MPI_Abort(MPI_COMM_WORLD, -1));
        }

        local_nbytes =
            num_columns * num_local_rows * num_local_partitions * sizeof(std::int32_t);
        total_nbytes = local_nbytes * static_cast<std::uint64_t>(nranks);
        if (rmm_mr == "cuda") {
            if (rank == 0) {
                std::cout << "WARNING: using the default cuda memory resource "
                             "(-m cuda) might leak memory! A bug in UCX means "
                             "that device memory received through IPC is never "
                             "freed. Hopefully, this will be fixed in UCX v1.19."
                          << std::endl;
            }
        }
    }

    void pprint(rapidsmpf::Communicator& comm) const {
        if (comm.rank() > 0) {
            return;
        }
        std::stringstream ss;
        ss << "Arguments:\n";
        ss << "  -c " << comm_type << " (communicator)\n";
        ss << "  -r " << num_runs << " (number of runs)\n";
        ss << "  -w " << num_warmups << " (number of warmup runs)\n";
        ss << "  -c " << num_columns << " (number of columns)\n";
        ss << "  -n " << num_local_rows << " (number of rows per rank)\n";
        ss << "  -p " << num_local_partitions
           << " (number of input partitions per rank)\n";
        ss << "  -o " << num_output_partitions
           << " (number of output partitions per rank)\n";
        ss << "  -m " << rmm_mr << " (RMM memory resource)\n";
        if (device_mem_limit_mb >= 0) {
            ss << "  -l " << device_mem_limit_mb << " (device memory limit in MiB)\n";
        }
        if (enable_memory_profiler) {
            ss << "  -x (enable memory profiling)\n";
        }
        if (hash_partition_with_datagen) {
            ss << "  -g (hash partitioning during data generation)\n";
        }
        ss << "Local size: " << rapidsmpf::format_nbytes(local_nbytes) << "\n";
        ss << "Total size: " << rapidsmpf::format_nbytes(total_nbytes) << "\n";
        comm.logger().print(ss.str());
    }

    std::uint64_t num_runs{1};
    std::uint64_t num_warmups{0};
    std::uint32_t num_columns{1};
    std::uint64_t num_local_rows{1 << 20};
    rapidsmpf::shuffler::PartID num_local_partitions{1};
    rapidsmpf::shuffler::PartID num_output_partitions{1};
    std::string rmm_mr{"cuda"};
    std::string comm_type{"mpi"};
    std::uint64_t local_nbytes;
    std::uint64_t total_nbytes;
    bool enable_memory_profiler{false};
    bool hash_partition_with_datagen{false};
    std::int64_t device_mem_limit_mb{-1};
};

template <typename ShuffleInsertFn>
rapidsmpf::Duration do_run(
    rapidsmpf::shuffler::PartID const total_num_partitions,
    std::shared_ptr<rapidsmpf::Communicator>& comm,
    std::shared_ptr<rapidsmpf::ProgressThread>& progress_thread,
    ArgumentParser const& args,
    rmm::cuda_stream_view stream,
    rapidsmpf::BufferResource* br,
    std::shared_ptr<rapidsmpf::Statistics>& statistics,
    ShuffleInsertFn&& shuffle_insert_fn
) {
    std::vector<cudf::table> output_partitions;
    output_partitions.reserve(total_num_partitions);

    auto const t0_elapsed = rapidsmpf::Clock::now();
    {
        RAPIDSMPF_NVTX_SCOPED_RANGE("Shuffling", total_num_partitions);
        rapidsmpf::shuffler::Shuffler shuffler(
            comm,
            progress_thread,
            0,  // op_id
            total_num_partitions,
            stream,
            br,
            statistics,
            rapidsmpf::shuffler::Shuffler::round_robin
        );

<<<<<<< HEAD
        // insert partitions into the shuffler
        shuffle_insert_fn(shuffler);

=======
        for (auto&& partition : input_partitions) {
            // Partition, pack, and insert this partition into the shuffler.
            shuffler.insert(rapidsmpf::partition_and_pack(
                partition,
                {0},
                static_cast<std::int32_t>(total_num_partitions),
                cudf::hash_id::HASH_MURMUR3,
                cudf::DEFAULT_HASH_SEED,
                stream,
                br->device_mr()
            ));
            partition.release();
        }
>>>>>>> bbc8728c
        // Tell the shuffler that we have no more data.
        for (rapidsmpf::shuffler::PartID i = 0; i < total_num_partitions; ++i) {
            shuffler.insert_finished(i);
        }

        while (!shuffler.finished()) {
            auto finished_partition = shuffler.wait_any();
            auto packed_chunks = shuffler.extract(finished_partition);
            output_partitions.push_back(*rapidsmpf::unpack_and_concat(
                std::move(packed_chunks), stream, br->device_mr()
            ));
        }
        stream.synchronize();
    }
    auto const t1_elapsed = rapidsmpf::Clock::now();

    // Check the shuffle result (this test only works for non-empty partitions
    // thus we only check large shuffles).
    if (args.num_local_rows >= 1000000) {
        for (const auto& output_partition : output_partitions) {
            auto [parts, owner] = rapidsmpf::partition_and_split(
                output_partition,
                {0},
                static_cast<std::int32_t>(total_num_partitions),
                cudf::hash_id::HASH_MURMUR3,
                cudf::DEFAULT_HASH_SEED,
                stream,
                br->device_mr()
            );
            RAPIDSMPF_EXPECTS(
                std::count_if(
                    parts.begin(),
                    parts.end(),
                    [](auto const& table) { return table.num_rows() > 0; }
                ) == 1,
                "all rows in an output partition should hash to the same"
            );
        }
    }
    return t1_elapsed - t0_elapsed;
}

std::vector<cudf::table> generate_input_partitions(
    ArgumentParser const& args,
    rmm::cuda_stream_view stream,
    rmm::device_async_resource_ref mr
) {
    std::int32_t const min_val = 0;
    std::int32_t const max_val = args.num_local_rows;

    std::vector<cudf::table> input_partitions;
    input_partitions.reserve(args.num_local_partitions);
    for (rapidsmpf::shuffler::PartID i = 0; i < args.num_local_partitions; ++i) {
        input_partitions.push_back(random_table(
            static_cast<cudf::size_type>(args.num_columns),
            static_cast<cudf::size_type>(args.num_local_rows),
            min_val,
            max_val,
            stream,
            mr
        ));
    }
    stream.synchronize();
    return input_partitions;
}

/**
 * @brief Runs shuffle by partitioning the input tables and inserting them into the
 * shuffler.
 *
 * This function generates random input tables and partitions them into the number of
 * input partitions specified by the user. It then inserts the partitions into the
 * shuffler and runs the shuffle. Each input partition will be partitioned into
 * `num_output_partitions * nranks`, resulting in, `num_local_partitions *
 * num_output_partitions * nranks` chunks being inserted into the shuffler. Each chunk
 * size will be `~num_local_rows/(num_output_partitions * nranks)` rows.
 *
 * @param comm Communicator for the shuffler
 * @param progress_thread Progress thread for the shuffler
 * @param args Command line arguments
 * @param stream CUDA stream for the shuffler
 * @param br Buffer resource for the shuffler
 * @param statistics Statistics for the shuffler
 * @return Duration of the run
 */
rapidsmpf::Duration run_hash_partition_inline(
    std::shared_ptr<rapidsmpf::Communicator>& comm,
    std::shared_ptr<rapidsmpf::ProgressThread>& progress_thread,
    ArgumentParser const& args,
    rmm::cuda_stream_view stream,
    rapidsmpf::BufferResource* br,
    std::shared_ptr<rapidsmpf::Statistics>& statistics
) {
    rapidsmpf::shuffler::PartID const total_num_partitions =
        args.num_output_partitions
        * static_cast<rapidsmpf::shuffler::PartID>(comm->nranks());

    auto input_partitions = generate_input_partitions(args, stream, br->device_mr());

    RAPIDSMPF_MPI(MPI_Barrier(MPI_COMM_WORLD));

    return do_run(
        total_num_partitions,
        comm,
        progress_thread,
        args,
        stream,
        br,
        statistics,
        [&](auto& shuffler) {
            for (auto&& partition : input_partitions) {
                // Partition, pack, and insert this partition into the shuffler.
                shuffler.insert(rapidsmpf::shuffler::partition_and_pack(
                    partition,
                    {0},
                    static_cast<std::int32_t>(total_num_partitions),
                    cudf::hash_id::HASH_MURMUR3,
                    cudf::DEFAULT_HASH_SEED,
                    stream,
                    br->device_mr()
                ));
                partition.release();
            }
        }
    );
}

/**
 * @brief Runs shuffle by using already partitioned input tables.
 *
 * This is similar to the hash partitioning, but the input tables are already
 * partitioned before being inserted into the shuffler.
 *
 * @param comm Communicator for the shuffler
 * @param progress_thread Progress thread for the shuffler
 * @param args Command line arguments
 * @param stream CUDA stream for the shuffler
 * @param br Buffer resource for the shuffler
 * @param statistics Statistics for the shuffler
 * @return Duration of the run
 */

rapidsmpf::Duration run_hash_partition_with_datagen(
    std::shared_ptr<rapidsmpf::Communicator>& comm,
    std::shared_ptr<rapidsmpf::ProgressThread>& progress_thread,
    ArgumentParser const& args,
    rmm::cuda_stream_view stream,
    rapidsmpf::BufferResource* br,
    std::shared_ptr<rapidsmpf::Statistics>& statistics
) {
    rapidsmpf::shuffler::PartID const total_num_partitions =
        args.num_output_partitions
        * static_cast<rapidsmpf::shuffler::PartID>(comm->nranks());

    auto input_partitions = generate_input_partitions(args, stream, br->device_mr());

    // generate input chunks
    std::vector<std::unordered_map<rapidsmpf::shuffler::PartID, rapidsmpf::PackedData>>
        input_chunks;
    input_chunks.reserve(args.num_local_partitions);
    for (auto&& partition : input_partitions) {
        input_chunks.emplace_back(rapidsmpf::shuffler::partition_and_pack(
            partition,
            {0},
            static_cast<std::int32_t>(total_num_partitions),
            cudf::hash_id::HASH_MURMUR3,
            cudf::DEFAULT_HASH_SEED,
            stream,
            br->device_mr()
        ));
        partition.release();
    }

    input_partitions.clear();
    stream.synchronize();
    RAPIDSMPF_MPI(MPI_Barrier(MPI_COMM_WORLD));

    return do_run(
        total_num_partitions,
        comm,
        progress_thread,
        args,
        stream,
        br,
        statistics,
        [&](auto& shuffler) {
            for (auto&& chunk : input_chunks) {
                shuffler.insert(std::move(chunk));
            }
        }
    );
}

int main(int argc, char** argv) {
    // Explicitly initialize MPI with thread support, as this is needed for both mpi and
    // ucxx communicators.
    int provided;
    RAPIDSMPF_MPI(MPI_Init_thread(&argc, &argv, MPI_THREAD_MULTIPLE, &provided));

    RAPIDSMPF_EXPECTS(
        provided == MPI_THREAD_MULTIPLE,
        "didn't get the requested thread level support: MPI_THREAD_MULTIPLE"
    );

    ArgumentParser args{argc, argv};

    // Initialize configuration options from environment variables.
    rapidsmpf::config::Options options{rapidsmpf::config::get_environment_variables()};

    std::shared_ptr<rapidsmpf::Communicator> comm;
    if (args.comm_type == "mpi") {
        rapidsmpf::mpi::init(&argc, &argv);
        comm = std::make_shared<rapidsmpf::MPI>(MPI_COMM_WORLD, options);
    } else {  // ucxx
        comm = rapidsmpf::ucxx::init_using_mpi(MPI_COMM_WORLD, options);
    }

    args.pprint(*comm);

    auto progress_thread = std::make_shared<rapidsmpf::ProgressThread>(comm->logger());

    auto const mr_stack = set_current_rmm_stack(args.rmm_mr);
    std::shared_ptr<rapidsmpf::RmmResourceAdaptor> stat_enabled_mr;
    if (args.enable_memory_profiler || args.device_mem_limit_mb >= 0) {
        stat_enabled_mr = set_device_mem_resource_with_stats();
    }

    std::unordered_map<rapidsmpf::MemoryType, rapidsmpf::BufferResource::MemoryAvailable>
        memory_available{};
    if (args.device_mem_limit_mb >= 0) {
        memory_available[rapidsmpf::MemoryType::DEVICE] = rapidsmpf::LimitAvailableMemory{
            stat_enabled_mr.get(), args.device_mem_limit_mb << 20
        };
    }

    rmm::device_async_resource_ref mr = cudf::get_current_device_resource_ref();
    rapidsmpf::BufferResource br{mr, std::move(memory_available)};

    auto& log = comm->logger();
    rmm::cuda_stream_view stream = cudf::get_default_stream();

    // Print benchmark/hardware info.
    {
        std::stringstream ss;
        auto const cur_dev = rmm::get_current_cuda_device().value();
        std::string pci_bus_id(16, '\0');  // Preallocate space for the PCI bus ID
        CUDF_CUDA_TRY(cudaDeviceGetPCIBusId(pci_bus_id.data(), pci_bus_id.size(), cur_dev)
        );
        cudaDeviceProp properties;
        CUDF_CUDA_TRY(cudaGetDeviceProperties(&properties, 0));
        ss << "Hardware setup: \n";
        ss << "  GPU (" << properties.name << "): \n";
        ss << "    Device number: " << cur_dev << "\n";
        ss << "    PCI Bus ID: " << pci_bus_id.substr(0, pci_bus_id.find('\0')) << "\n";
        ss << "    Total Memory: "
           << rapidsmpf::format_nbytes(properties.totalGlobalMem, 0) << "\n";
        ss << "  Comm: " << *comm << "\n";
        log.print(ss.str());
    }

    // We start with disabled statistics.
    auto stats = std::make_shared<rapidsmpf::Statistics>(/* enable = */ false);

    std::vector<double> elapsed_vec;
    std::uint64_t const total_num_runs = args.num_warmups + args.num_runs;
    for (std::uint64_t i = 0; i < total_num_runs; ++i) {
        // Enable statistics for the last run.
        if (i == total_num_runs - 1) {
            stats = std::make_shared<rapidsmpf::Statistics>();
        }
        double elapsed;
        if (args.hash_partition_with_datagen) {
            elapsed = run_hash_partition_with_datagen(
                          comm, progress_thread, args, stream, &br, stats
            )
                          .count();
        } else {
            elapsed =
                run_hash_partition_inline(comm, progress_thread, args, stream, &br, stats)
                    .count();
        }
        std::stringstream ss;
        ss << "elapsed: " << rapidsmpf::to_precision(elapsed)
           << " sec | local throughput: "
           << rapidsmpf::format_nbytes(args.local_nbytes / elapsed)
           << "/s | global throughput: "
           << rapidsmpf::format_nbytes(args.total_nbytes / elapsed) << "/s";
        if (i < args.num_warmups) {
            ss << " (warmup run)";
        }
        log.print(ss.str());
        if (i >= args.num_warmups) {
            elapsed_vec.push_back(elapsed);
        }
    }

    RAPIDSMPF_MPI(MPI_Barrier(MPI_COMM_WORLD));
    {
        auto const elapsed_mean = harmonic_mean(elapsed_vec);
        std::stringstream ss;
        ss << "means: " << rapidsmpf::to_precision(elapsed_mean)
           << " sec | local throughput: "
           << rapidsmpf::format_nbytes(args.local_nbytes / elapsed_mean)
           << "/s | global throughput: "
           << rapidsmpf::format_nbytes(args.total_nbytes / elapsed_mean) << "/s"
           << " | in_parts: " << args.num_local_partitions
           << " | out_parts: " << args.num_output_partitions
           << " | nranks: " << comm->nranks();
        if (args.enable_memory_profiler) {
            auto record = stat_enabled_mr->get_record();
            ss << " | device memory peak: " << rapidsmpf::format_nbytes(record.peak())
               << " | device memory total: "
               << rapidsmpf::format_nbytes(record.total() / total_num_runs) << " (avg)";
        }
        log.print(ss.str());
    }
    log.print(stats->report("Statistics (of the last run):"));
    RAPIDSMPF_MPI(MPI_Finalize());
    return 0;
}<|MERGE_RESOLUTION|>--- conflicted
+++ resolved
@@ -220,25 +220,9 @@
             rapidsmpf::shuffler::Shuffler::round_robin
         );
 
-<<<<<<< HEAD
         // insert partitions into the shuffler
         shuffle_insert_fn(shuffler);
 
-=======
-        for (auto&& partition : input_partitions) {
-            // Partition, pack, and insert this partition into the shuffler.
-            shuffler.insert(rapidsmpf::partition_and_pack(
-                partition,
-                {0},
-                static_cast<std::int32_t>(total_num_partitions),
-                cudf::hash_id::HASH_MURMUR3,
-                cudf::DEFAULT_HASH_SEED,
-                stream,
-                br->device_mr()
-            ));
-            partition.release();
-        }
->>>>>>> bbc8728c
         // Tell the shuffler that we have no more data.
         for (rapidsmpf::shuffler::PartID i = 0; i < total_num_partitions; ++i) {
             shuffler.insert_finished(i);
@@ -351,7 +335,7 @@
         [&](auto& shuffler) {
             for (auto&& partition : input_partitions) {
                 // Partition, pack, and insert this partition into the shuffler.
-                shuffler.insert(rapidsmpf::shuffler::partition_and_pack(
+                shuffler.insert(rapidsmpf::partition_and_pack(
                     partition,
                     {0},
                     static_cast<std::int32_t>(total_num_partitions),
@@ -400,7 +384,7 @@
         input_chunks;
     input_chunks.reserve(args.num_local_partitions);
     for (auto&& partition : input_partitions) {
-        input_chunks.emplace_back(rapidsmpf::shuffler::partition_and_pack(
+        input_chunks.emplace_back(rapidsmpf::partition_and_pack(
             partition,
             {0},
             static_cast<std::int32_t>(total_num_partitions),
