/**
 * SPDX-FileCopyrightText: Copyright (c) 2025, NVIDIA CORPORATION & AFFILIATES.
 * SPDX-License-Identifier: Apache-2.0
 */


#include <iostream>
#include <iterator>
#include <memory>
#include <queue>
#include <utility>

#include <mpi.h>
#include <ucxx/request_am.h>
#include <ucxx/typedefs.h>

#include <rapidsmpf/communicator/communicator.hpp>
#include <rapidsmpf/communicator/mpi.hpp>
#include <rapidsmpf/communicator/ucxx.hpp>
#include <rapidsmpf/communicator/ucxx_utils.hpp>
#include <rapidsmpf/error.hpp>
#include <rapidsmpf/statistics.hpp>

#include "utils/misc.hpp"
#include "utils/random_data.hpp"
#include "utils/rmm_stack.hpp"


using namespace rapidsmpf;

class ArgumentParser {
  public:
    ArgumentParser(int argc, char* const* argv) {
        RAPIDSMPF_EXPECTS(mpi::is_initialized() == true, "MPI is not initialized");

        int rank, nranks;
        RAPIDSMPF_MPI(MPI_Comm_rank(MPI_COMM_WORLD, &rank));
        RAPIDSMPF_MPI(MPI_Comm_size(MPI_COMM_WORLD, &nranks));

        try {
            int option;
            while ((option = getopt(argc, argv, "hC:O:A:r:w:n:p:m:")) != -1) {
                switch (option) {
                case 'h':
                    {
                        std::stringstream ss;
                        ss << "Usage: " << argv[0] << " [options]\n"
                           << "Options:\n"
                           << "  -C <comm>  Communicator {mpi, ucxx} (default: mpi)\n"
                           << "  -O <op>    Operation {all-to-all} (default: "
                              "all-to-all)\n"
                           << "  -A <api>   API type {tag, am} (default: tag\n"
                           << "  -n <num>   Message size in bytes (default: 1M)\n"
                           << "  -p <num>   Number of concurrent operations, e.g. number"
                              " of  concurrent all-to-all operations (default: 1)\n"
                           << "  -m <mr>    RMM memory resource {cuda, pool, async, "
                              "managed} "
                              "(default: cuda)\n"
                           << "  -r <num>   Number of runs (default: 1)\n"
                           << "  -w <num>   Number of warmup runs (default: 0)\n"
                           << "  -h         Display this help message\n";
                        if (rank == 0) {
                            std::cerr << ss.str();
                        }
                        RAPIDSMPF_MPI(MPI_Abort(MPI_COMM_WORLD, 0));
                    }
                    break;
                case 'C':
                    comm_type = std::string{optarg};
                    if (!(comm_type == "mpi" || comm_type == "ucxx")) {
                        if (rank == 0) {
                            std::cerr << "-C (Communicator) must be one of {mpi, ucxx}"
                                      << std::endl;
                        }
                        RAPIDSMPF_MPI(MPI_Abort(MPI_COMM_WORLD, -1));
                    }
                    break;
                case 'O':
                    operation = std::string{optarg};
                    if (operation != "all-to-all") {
                        throw std::invalid_argument(
                            "-O (Operation) must be one of {all-to-all}"
                        );
                    }
                    break;
                case 'A':
                    api_type = std::string{optarg};
                    if (!(api_type == "tag" || api_type == "am")) {
                        if (rank == 0) {
                            std::cerr << "-A (API type) must be one of {tag, am}"
                                      << std::endl;
                        }
                        RAPIDSMPF_MPI(MPI_Abort(MPI_COMM_WORLD, -1));
                    }
                    break;
                case 'n':
                    parse_integer(msg_size, optarg);
                    break;
                case 'p':
                    parse_integer(num_ops, optarg);
                    break;
                case 'm':
                    rmm_mr = std::string{optarg};
                    if (!(rmm_mr == "cuda" || rmm_mr == "pool" || rmm_mr == "async"
                          || rmm_mr == "managed"))
                    {
                        throw std::invalid_argument(
                            "-m (RMM memory resource) must be one of {cuda, pool, async, "
                            "managed}"
                        );
                    }
                    break;
                case 'r':
                    parse_integer(num_runs, optarg);
                    break;
                case 'w':
                    parse_integer(num_warmups, optarg);
                    break;
                case '?':
                    RAPIDSMPF_MPI(MPI_Abort(MPI_COMM_WORLD, -1));
                    break;
                default:
                    RAPIDSMPF_FAIL("unknown option", std::invalid_argument);
                }
            }
            if (optind < argc) {
                RAPIDSMPF_FAIL("unknown option", std::invalid_argument);
            }
        } catch (std::exception const& e) {
            if (rank == 0) {
                std::cerr << "Error parsing arguments: " << e.what() << std::endl;
            }
            RAPIDSMPF_MPI(MPI_Abort(MPI_COMM_WORLD, -1));
        }

        if (api_type == "am" && comm_type != "ucxx") {
            std::cerr << "'-A am' is only supported with '-C ucxx'" << std::endl;
            RAPIDSMPF_MPI(MPI_Abort(MPI_COMM_WORLD, -1));
        }
    }

    void pprint(Communicator& comm) const {
        if (comm.rank() > 0) {
            return;
        }
        std::stringstream ss;
        ss << "Arguments:\n";
        ss << "  -C " << comm_type << " (communicator)\n";
        ss << "  -O " << operation << " (operation)\n";
        ss << "  -A " << api_type << " (API type)\n";
        ss << "  -n " << msg_size << " (message size)\n";
        ss << "  -p " << num_ops << " (number of operations)\n";
        ss << "  -r " << num_runs << " (number of runs)\n";
        ss << "  -w " << num_warmups << " (number of warmup runs)\n";
        ss << "  -m " << rmm_mr << " (RMM memory resource)\n";
        comm.logger().print(ss.str());
    }

    std::uint64_t num_runs{1};
    std::uint64_t num_warmups{0};
    std::string rmm_mr{"cuda"};
    std::string comm_type{"mpi"};
    std::string operation{"all-to-all"};
    std::string api_type{"tag"};
    std::uint64_t msg_size{1 << 20};
    std::uint64_t num_ops{1};
};

void run_tag(
    std::shared_ptr<Communicator> comm,
    ArgumentParser const& args,
    std::shared_ptr<rapidsmpf::Statistics> statistics,
    std::vector<std::unique_ptr<Buffer>>& send_bufs,
    std::vector<std::unique_ptr<Buffer>>& recv_bufs
) {
<<<<<<< HEAD
    // Allocate send and recv buffers and fill the send buffers with random data.
    std::vector<std::unique_ptr<Buffer>> send_bufs;
    std::vector<std::unique_ptr<Buffer>> recv_bufs;
    for (std::uint64_t i = 0; i < args.num_ops; ++i) {
        for (Rank rank = 0; rank < comm->nranks(); ++rank) {
            auto [res, _] = br->reserve(MemoryType::DEVICE, args.msg_size * 2, true);
            auto buf = br->allocate(args.msg_size, stream, res);
            random_fill(*buf, stream, br->device_mr());
            send_bufs.push_back(std::move(buf));
            recv_bufs.push_back(br->allocate(args.msg_size, stream, res));
        }
    }

    auto const t0_elapsed = Clock::now();

=======
>>>>>>> aacb71ad
    Tag const tag{0, 1};
    std::vector<std::unique_ptr<Communicator::Future>> futures;
    futures.reserve(send_bufs.size() + recv_bufs.size());
    for (std::uint64_t i = 0; i < args.num_ops; ++i) {
        for (Rank rank = 0; rank < static_cast<Rank>(comm->nranks()); ++rank) {
            auto buf = std::move(recv_bufs.at(
                static_cast<std::uint64_t>(rank)
                + i * static_cast<std::uint64_t>(comm->nranks())
            ));
            if (rank != comm->rank()) {
                statistics->add_bytes_stat("all-to-all-recv", buf->size);
                futures.emplace_back(comm->recv(rank, tag, std::move(buf)));
            }
        }
        for (Rank rank = 0; rank < static_cast<Rank>(comm->nranks()); ++rank) {
            auto buf = std::move(send_bufs.at(
                static_cast<std::uint64_t>(rank)
                + i * static_cast<std::uint64_t>(comm->nranks())
            ));
            if (rank != comm->rank()) {
                statistics->add_bytes_stat("all-to-all-send", buf->size);
                futures.emplace_back(comm->send(std::move(buf), rank, tag));
            }
        }
    }

    while (!futures.empty()) {
        std::ignore = comm->test_some(futures);
    }
}

struct AmHeader {
    std::uint64_t op_num_;
    Rank rank_;
    std::uint64_t iteration_id_;  // Add iteration ID to prevent cross-iteration races

    AmHeader(std::uint64_t op_num, Rank rank, std::uint64_t iteration_id = 0)
        : op_num_(op_num), rank_(rank), iteration_id_(iteration_id) {}

    [[nodiscard]] std::uint64_t buf_index(Rank nranks) const {
        return static_cast<std::uint64_t>(rank_)
               + op_num_ * static_cast<std::uint64_t>(nranks);
    }
};

struct PendingMessage {
    std::shared_ptr<::ucxx::Request> req;
    AmHeader header;

    PendingMessage(std::shared_ptr<::ucxx::Request> req, AmHeader header)
        : req(std::move(req)), header(header) {}
};

class AmCallbackContainer {
  private:
    std::vector<std::unique_ptr<Buffer>> recv_bufs_{};
    std::vector<std::unique_ptr<Communicator::Future>> recv_futures_{};
    std::mutex recv_mutex_{};
    size_t recv_count_{0};
    std::shared_ptr<rapidsmpf::ucxx::UCXX> comm_{nullptr};
    std::atomic<std::uint64_t> current_iteration_id_{0};
    std::queue<PendingMessage> pending_messages_{};

    void process_message(
        std::shared_ptr<::ucxx::Request> req, const AmHeader& am_header
    ) {
        std::uint64_t buf_index =
            static_cast<std::uint64_t>(am_header.rank_)
            + am_header.op_num_ * static_cast<std::uint64_t>(comm_->nranks());

        auto future = comm_->am_recv(
            std::dynamic_pointer_cast<::ucxx::RequestAm>(req),
            std::move(recv_bufs_[buf_index])
        );

        // Lock needed only to modify attributes
        auto lock = acquire_lock();
        recv_futures_.push_back(std::move(future));
        ++recv_count_;
    }

  public:
    AmCallbackContainer(std::shared_ptr<rapidsmpf::ucxx::UCXX> comm)
        : comm_(std::move(comm)) {}

    [[nodiscard]] std::lock_guard<std::mutex> acquire_lock() {
        return std::lock_guard<std::mutex>(recv_mutex_);
    }

    [[nodiscard]] std::vector<std::unique_ptr<Communicator::Future>> release_futures() {
        return std::move(recv_futures_);
    }

    [[nodiscard]] size_t get_recv_count() {
        return recv_count_;
    }

    void reset(
        std::vector<std::unique_ptr<Buffer>>&& recv_bufs, std::uint64_t iteration_id
    ) {
        {
            auto lock = acquire_lock();
            recv_bufs_ = std::move(recv_bufs);
            recv_futures_.clear();
            recv_count_ = 0;
            current_iteration_id_.store(iteration_id, std::memory_order_release);
        }

        process_ready_pending_messages();

        // Required to ensure all workers have setup recv buffers before starting
        std::dynamic_pointer_cast<rapidsmpf::ucxx::UCXX>(comm_)->barrier();
    }

    [[nodiscard]] std::uint64_t get_current_iteration() const {
        return current_iteration_id_.load(std::memory_order_acquire);
    }

    // Process any pending messages that are now ready for the current iteration
    void process_ready_pending_messages() {
        std::uint64_t current_iteration = get_current_iteration();
        std::queue<PendingMessage> remaining_messages;

        while (!pending_messages_.empty()) {
            auto& pending = pending_messages_.front();
            if (pending.header.iteration_id_ == current_iteration) {
                // Process this message now
                process_message(pending.req, pending.header);
            } else {
                // Keep for future iterations
                remaining_messages.push(std::move(pending));
            }
            pending_messages_.pop();
        }

        // Replace queue with remaining messages
        pending_messages_ = std::move(remaining_messages);
    }

    void enqueue_or_process_message(
        std::shared_ptr<::ucxx::Request> req, const AmHeader& header
    ) {
        std::uint64_t current_iteration = get_current_iteration();

        if (header.iteration_id_ == current_iteration) {
            // Process immediately - recv_bufs_ should be available for current iteration
            process_message(req, header);
        } else if (header.iteration_id_ > current_iteration) {
            // Queue for future iteration
            pending_messages_.emplace(req, header);
        }
        // Note: We ignore messages from past iterations (header.iteration_id_ <
        // current_iteration) as they should not occur in normal operation
    }

    static std::unique_ptr<AmCallbackContainer> setup(
        std::shared_ptr<rapidsmpf::ucxx::UCXX> comm
    ) {
        auto container = std::make_unique<AmCallbackContainer>(comm);

        ::ucxx::AmReceiverCallbackInfo receiverCallbackInfo("RapidsMPF-bench-comm", 0);
        auto receiverCallback =
            ::ucxx::AmReceiverCallbackType([container_ptr = container.get()](
                                               std::shared_ptr<::ucxx::Request> req,
                                               ucp_ep_h /*ep*/,
                                               ::ucxx::AmReceiverCallbackInfo const& info
                                           ) {
                auto am_header = info.userHeader->as<AmHeader>();

                // Use the new queue-based approach that handles messages correctly
                // instead of dropping them
                container_ptr->enqueue_or_process_message(req, am_header);
            });
        comm->am_recv_callback(receiverCallbackInfo, receiverCallback);

        return container;
    }
};

void run_am(
    std::shared_ptr<rapidsmpf::ucxx::UCXX> comm,
    ArgumentParser const& args,
    std::shared_ptr<rapidsmpf::Statistics> statistics,
    std::vector<std::unique_ptr<Buffer>>& send_bufs,
    std::shared_ptr<AmCallbackContainer> am_callback_container,
    std::uint64_t iteration_id = 0
) {
    std::vector<std::unique_ptr<Communicator::Future>> send_futures;
    send_futures.reserve(send_bufs.size());
    for (std::uint64_t i = 0; i < args.num_ops; ++i) {
        for (Rank rank = 0; rank < static_cast<Rank>(comm->nranks()); ++rank) {
            AmHeader am_header(i, comm->rank(), iteration_id);
            auto buf = std::move(send_bufs.at(
                static_cast<std::uint64_t>(rank)
                + i * static_cast<std::uint64_t>(comm->nranks())
            ));

            if (rank != comm->rank()) {
                statistics->add_bytes_stat("all-to-all-send", buf->size);

                ::ucxx::AmReceiverCallbackInfo info(
                    "RapidsMPF-bench-comm", 0, true, ::ucxx::AmUserHeader(am_header)
                );
                send_futures.emplace_back(comm->am_send(std::move(buf), rank, info));
            }
        }
    }

    size_t recv_count = 0;
    std::vector<std::unique_ptr<Communicator::Future>> recv_futures{};
    {
        // Calculate expected receive count for this iteration:
        // num_ops operations * (nranks - 1) senders per operation
        std::uint64_t expected_recv_count =
            args.num_ops * (static_cast<std::uint64_t>(comm->nranks()) - 1);

        while (!send_futures.empty() || !recv_futures.empty()
               || recv_count < expected_recv_count)
        {
            if (!send_futures.empty())
                std::ignore = comm->test_some(send_futures);

            {
                // This block prevents holding the lock to test for completion/receive
                // data
                auto lock = am_callback_container->acquire_lock();

                auto callback_futures = am_callback_container->release_futures();
                recv_futures.insert(
                    recv_futures.end(),
                    std::make_move_iterator(callback_futures.begin()),
                    std::make_move_iterator(callback_futures.end())
                );
                recv_count = am_callback_container->get_recv_count();
            }

            if (!recv_futures.empty())
                std::ignore = comm->test_some(recv_futures);

            // Process any pending messages that are now ready for this iteration
            am_callback_container->process_ready_pending_messages();
        }
    }

    for (size_t i = 0; i < send_futures.size(); i++) {
        auto ucxx_future =
            dynamic_cast<rapidsmpf::ucxx::UCXX::Future const*>(send_futures[i].get());
        RAPIDSMPF_EXPECTS(ucxx_future != nullptr, "future isn't a UCXX::Future");
    }
    for (size_t i = 0; i < recv_futures.size(); i++) {
        auto ucxx_future =
            dynamic_cast<rapidsmpf::ucxx::UCXX::Future const*>(recv_futures[i].get());
        RAPIDSMPF_EXPECTS(ucxx_future != nullptr, "future isn't a UCXX::Future");
    }
}

Duration run(
    std::shared_ptr<Communicator> comm,
    ArgumentParser const& args,
    rmm::cuda_stream_view stream,
    BufferResource* br,
    std::shared_ptr<rapidsmpf::Statistics> statistics,
    std::shared_ptr<AmCallbackContainer> am_callback_container = nullptr,
    std::uint64_t iteration_id = 0
) {
    // Allocate send and recv buffers and fill the send buffers with random data.
    std::vector<std::unique_ptr<Buffer>> send_bufs;
    std::vector<std::unique_ptr<Buffer>> recv_bufs;
    for (std::uint64_t i = 0; i < args.num_ops; ++i) {
        for (Rank rank = 0; rank < comm->nranks(); ++rank) {
            auto [res, _] = br->reserve(MemoryType::DEVICE, args.msg_size * 2, true);
            auto buf = br->allocate(MemoryType::DEVICE, args.msg_size, stream, res);
            random_fill(*buf, stream, br->device_mr());
            send_bufs.push_back(std::move(buf));
            recv_bufs.push_back(
                br->allocate(MemoryType::DEVICE, args.msg_size, stream, res)
            );
        }
    }

    if (am_callback_container != nullptr) {
        am_callback_container->reset(std::move(recv_bufs), iteration_id);
    }

    auto const t0_elapsed = Clock::now();

    if (args.api_type == "tag") {
        run_tag(comm, args, statistics, send_bufs, recv_bufs);
    } else if (args.api_type == "am") {
        RAPIDSMPF_EXPECTS(
            am_callback_container != nullptr,
            "AM callback container is required for AM API"
        );
        run_am(
            std::dynamic_pointer_cast<rapidsmpf::ucxx::UCXX>(comm),
            args,
            statistics,
            send_bufs,
            am_callback_container,
            iteration_id
        );

        // No barrier needed here anymore! The iteration-based message queuing
        // prevents race conditions between iterations by queuing future messages
        // instead of dropping them.
    }

    return Clock::now() - t0_elapsed;
}

int main(int argc, char** argv) {
    // Explicitly initialize MPI with thread support, as this is needed for both mpi and
    // ucxx communicators.
    int provided;
    RAPIDSMPF_MPI(MPI_Init_thread(&argc, &argv, MPI_THREAD_MULTIPLE, &provided));

    RAPIDSMPF_EXPECTS(
        provided == MPI_THREAD_MULTIPLE,
        "didn't get the requested thread level support: MPI_THREAD_MULTIPLE"
    );

    ArgumentParser args{argc, argv};

    // Initialize configuration options from environment variables.
    rapidsmpf::config::Options options{rapidsmpf::config::get_environment_variables()};

    std::shared_ptr<Communicator> comm;
    if (args.comm_type == "mpi") {
        mpi::init(&argc, &argv);
        comm = std::make_shared<MPI>(MPI_COMM_WORLD, options);
    } else {  // ucxx
        comm = rapidsmpf::ucxx::init_using_mpi(MPI_COMM_WORLD, options);
    }

    auto& log = comm->logger();
    rmm::cuda_stream_view stream = cudf::get_default_stream();
    args.pprint(*comm);
    auto const mr_stack = set_current_rmm_stack(args.rmm_mr);

    rmm::device_async_resource_ref mr = cudf::get_current_device_resource_ref();
    BufferResource br{mr};

    // Print benchmark/hardware info.
    {
        std::stringstream ss;
        auto const cur_dev = rmm::get_current_cuda_device().value();
        std::string pci_bus_id(16, '\0');  // Preallocate space for the PCI bus ID
        RAPIDSMPF_CUDA_TRY(
            cudaDeviceGetPCIBusId(pci_bus_id.data(), pci_bus_id.size(), cur_dev)
        );
        cudaDeviceProp properties;
        RAPIDSMPF_CUDA_TRY(cudaGetDeviceProperties(&properties, 0));
        ss << "Hardware setup: \n";
        ss << "  GPU (" << properties.name << "): \n";
        ss << "    Device number: " << cur_dev << "\n";
        ss << "    PCI Bus ID: " << pci_bus_id.substr(0, pci_bus_id.find('\0')) << "\n";
        ss << "    Total Memory: " << format_nbytes(properties.totalGlobalMem, 0) << "\n";
        ss << "  Comm: " << *comm << "\n";
        log.print(ss.str());
    }

    // We start with disabled statistics.
    auto stats = std::make_shared<rapidsmpf::Statistics>(/* enable = */ false);

    // Setup AM callback container once before the loop if using AM API
    std::shared_ptr<AmCallbackContainer> am_callback_container = nullptr;
    if (args.api_type == "am") {
        am_callback_container = AmCallbackContainer::setup(
            std::dynamic_pointer_cast<rapidsmpf::ucxx::UCXX>(comm)
        );
    }

    auto const local_messages_send =
        args.msg_size * args.num_ops * (static_cast<std::uint64_t>(comm->nranks()) - 1);
    auto const local_messages =
        args.msg_size * args.num_ops * static_cast<std::uint64_t>(comm->nranks());
    std::vector<double> elapsed_vec;
    for (std::uint64_t i = 0; i < args.num_warmups + args.num_runs; ++i) {
        // Enable statistics for the last run.
        if (i == args.num_warmups + args.num_runs - 1) {
            stats = std::make_shared<rapidsmpf::Statistics>();
        }
        auto const elapsed =
            run(comm, args, stream, &br, stats, am_callback_container, i).count();
        std::stringstream ss;
        ss << "elapsed: " << to_precision(elapsed) << " sec"
           << " | local comm: " << format_nbytes(local_messages_send / elapsed)
           << "/s | local throughput: " << format_nbytes(local_messages / elapsed)
           << "/s | global throughput: "
           << format_nbytes(
                  local_messages * static_cast<std::uint64_t>(comm->nranks()) / elapsed
              )
           << "/s";
        if (i < args.num_warmups) {
            ss << " (warmup run)";
        }
        log.print(ss.str());
        if (i >= args.num_warmups) {
            elapsed_vec.push_back(elapsed);
        }
    }
    log.print(stats->report("Statistics (of the last run):"));
    RAPIDSMPF_MPI(MPI_Finalize());
    return 0;
}<|MERGE_RESOLUTION|>--- conflicted
+++ resolved
@@ -173,24 +173,6 @@
     std::vector<std::unique_ptr<Buffer>>& send_bufs,
     std::vector<std::unique_ptr<Buffer>>& recv_bufs
 ) {
-<<<<<<< HEAD
-    // Allocate send and recv buffers and fill the send buffers with random data.
-    std::vector<std::unique_ptr<Buffer>> send_bufs;
-    std::vector<std::unique_ptr<Buffer>> recv_bufs;
-    for (std::uint64_t i = 0; i < args.num_ops; ++i) {
-        for (Rank rank = 0; rank < comm->nranks(); ++rank) {
-            auto [res, _] = br->reserve(MemoryType::DEVICE, args.msg_size * 2, true);
-            auto buf = br->allocate(args.msg_size, stream, res);
-            random_fill(*buf, stream, br->device_mr());
-            send_bufs.push_back(std::move(buf));
-            recv_bufs.push_back(br->allocate(args.msg_size, stream, res));
-        }
-    }
-
-    auto const t0_elapsed = Clock::now();
-
-=======
->>>>>>> aacb71ad
     Tag const tag{0, 1};
     std::vector<std::unique_ptr<Communicator::Future>> futures;
     futures.reserve(send_bufs.size() + recv_bufs.size());
@@ -462,12 +444,10 @@
     for (std::uint64_t i = 0; i < args.num_ops; ++i) {
         for (Rank rank = 0; rank < comm->nranks(); ++rank) {
             auto [res, _] = br->reserve(MemoryType::DEVICE, args.msg_size * 2, true);
-            auto buf = br->allocate(MemoryType::DEVICE, args.msg_size, stream, res);
+            auto buf = br->allocate(args.msg_size, stream, res);
             random_fill(*buf, stream, br->device_mr());
             send_bufs.push_back(std::move(buf));
-            recv_bufs.push_back(
-                br->allocate(MemoryType::DEVICE, args.msg_size, stream, res)
-            );
+            recv_bufs.push_back(br->allocate(args.msg_size, stream, res));
         }
     }
 
