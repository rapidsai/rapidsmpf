/**
 * SPDX-FileCopyrightText: Copyright (c) 2025, NVIDIA CORPORATION & AFFILIATES.
 * SPDX-License-Identifier: Apache-2.0
 */

#include "utils.hpp"

#include <array>
#include <cstdlib>
#include <filesystem>
#include <memory>
#include <stdexcept>
#include <string_view>

#include <getopt.h>
#include <mpi.h>

#include <rmm/cuda_device.hpp>
#include <rmm/mr/per_device_resource.hpp>

#include <rapidsmpf/bootstrap/bootstrap.hpp>
#include <rapidsmpf/bootstrap/ucxx.hpp>
#include <rapidsmpf/bootstrap/utils.hpp>
#include <rapidsmpf/communicator/communicator.hpp>
#include <rapidsmpf/communicator/mpi.hpp>
#include <rapidsmpf/communicator/single.hpp>
#include <rapidsmpf/communicator/ucxx_utils.hpp>
#include <rapidsmpf/config.hpp>
#include <rapidsmpf/error.hpp>
#include <rapidsmpf/memory/buffer_resource.hpp>
#include <rapidsmpf/memory/pinned_memory_resource.hpp>
#include <rapidsmpf/rmm_resource_adaptor.hpp>
#include <rapidsmpf/streaming/core/context.hpp>
#include <rapidsmpf/streaming/cudf/table_chunk.hpp>

namespace rapidsmpf::ndsh {
namespace detail {
std::vector<std::string> list_parquet_files(std::string const root_path) {
    auto root_entry = std::filesystem::directory_entry(std::filesystem::path(root_path));
    RAPIDSMPF_EXPECTS(
        root_entry.exists()
            && (root_entry.is_regular_file() || root_entry.is_directory()),
        "Invalid file path",
        std::runtime_error
    );
    if (root_entry.is_regular_file()) {
        RAPIDSMPF_EXPECTS(
            root_path.ends_with(".parquet"), "Invalid filename", std::runtime_error
        );
        return {root_path};
    }
    std::vector<std::string> result;
    for (auto const& entry : std::filesystem::directory_iterator(root_path)) {
        if (entry.is_regular_file()) {
            std::string filename = entry.path().filename().string();
            if (filename.ends_with(".parquet")) {
                result.push_back(entry.path());
            }
        }
    }
    return result;
}

std::string get_table_path(
    std::string const& input_directory, std::string const& table_name
) {
    auto dir = input_directory.empty() ? "." : input_directory;
    auto file_path = dir + "/" + table_name + ".parquet";
<<<<<<< HEAD
    if (std::filesystem::exists(file_path)) {
        return file_path;
    }
    return dir + "/" + table_name + "/";
}

void debug_print_table(
    std::shared_ptr<rapidsmpf::streaming::Context> ctx,
    cudf::table_view const& table,
    std::string const& label
) {
    if (table.num_rows() == 0) {
        ctx->comm()->logger().debug("[DEBUG] ", label, " is empty");
        return;
    }
    ctx->comm()->logger().debug("[DEBUG] ", label, " rows ", table.num_rows());

    // For simplicity, just print that we have the table
    // To actually print values would require type dispatch and host copies
    for (cudf::size_type col_idx = 0; col_idx < table.num_columns(); ++col_idx) {
        ctx->comm()->logger().debug(
            "  Column ",
            col_idx,
            ": type=",
            cudf::type_to_name(table.column(col_idx).type()),
            " size=",
            table.column(col_idx).size(),
            " nulls=",
            table.column(col_idx).null_count()
        );
    }
}


=======

    if (std::filesystem::exists(file_path)) {
        return file_path;
    }

    return dir + "/" + table_name + "/";
}

>>>>>>> c4153793
}  // namespace detail

streaming::Node sink_channel(
    std::shared_ptr<streaming::Context> ctx, std::shared_ptr<streaming::Channel> ch
) {
    co_await ctx->executor()->schedule();
    co_await ch->shutdown();
}

streaming::Node consume_channel(
    std::shared_ptr<streaming::Context> ctx, std::shared_ptr<streaming::Channel> ch_in
) {
    streaming::ShutdownAtExit c{ch_in};
    co_await ctx->executor()->schedule();
    while (true) {
        auto msg = co_await ch_in->receive();
        if (msg.empty()) {
            break;
        }
        if (msg.holds<streaming::TableChunk>()) {
            auto chunk = to_device(ctx, msg.release<streaming::TableChunk>());
            ctx->comm()->logger().print(
                "Consumed chunk with ",
                chunk.table_view().num_rows(),
                " rows and ",
                chunk.table_view().num_columns(),
                " columns"
            );
        }
    }
}

streaming::TableChunk to_device(
    std::shared_ptr<streaming::Context> ctx,
    streaming::TableChunk&& chunk,
    bool allow_overbooking
) {
    auto reservation = ctx->br()->reserve_device_memory_and_spill(
        chunk.make_available_cost(), allow_overbooking
    );
    return chunk.make_available(reservation);
}

std::shared_ptr<streaming::Context> create_context(
    ProgramOptions& arguments, RmmResourceAdaptor* mr
) {
    rmm::mr::set_current_device_resource(mr);
    rmm::mr::set_current_device_resource_ref(mr);
    std::unordered_map<MemoryType, BufferResource::MemoryAvailable> memory_available{};
    if (arguments.spill_device_limit.has_value()) {
        auto limit_size =
            rmm::available_device_memory().second
            * static_cast<std::size_t>(arguments.spill_device_limit.value() * 100);

        memory_available[MemoryType::DEVICE] =
            LimitAvailableMemory{mr, static_cast<std::int64_t>(limit_size)};
    }
    auto statistics = std::make_shared<Statistics>(mr);

    auto br = std::make_shared<BufferResource>(
        mr,
        PinnedMemoryResource::Disabled,
        std::move(memory_available),
        arguments.periodic_spill,
        std::make_shared<rmm::cuda_stream_pool>(
            arguments.num_streams, rmm::cuda_stream::flags::non_blocking
        ),
        statistics
    );
    auto environment = config::get_environment_variables();
    environment["NUM_STREAMING_THREADS"] =
        std::to_string(arguments.num_streaming_threads);
    auto options = config::Options(environment);
    std::shared_ptr<Communicator> comm;
    switch (arguments.comm_type) {
    case CommType::MPI:
        RAPIDSMPF_EXPECTS(
            !bootstrap::is_running_with_rrun(), "Can't use MPI communicator with rrun"
        );
        mpi::init(nullptr, nullptr);

        comm = std::make_shared<MPI>(MPI_COMM_WORLD, options);
        break;
    case CommType::SINGLE:
        comm = std::make_shared<Single>(options);
        break;
    case CommType::UCXX:
        if (bootstrap::is_running_with_rrun()) {
            comm = bootstrap::create_ucxx_comm(bootstrap::Backend::AUTO, options);
        } else {
            mpi::init(nullptr, nullptr);
            comm = ucxx::init_using_mpi(MPI_COMM_WORLD, options);
        }
        break;
    default:
        RAPIDSMPF_EXPECTS(false, "Unknown communicator type");
    }
    auto ctx = std::make_shared<streaming::Context>(options, comm, br, statistics);
    if (comm->rank() == 0) {
        comm->logger().print(
            "Execution context on ",
            comm->nranks(),
            " ranks has ",
            ctx->executor()->thread_count(),
            " threads"
        );
    }
    return ctx;
}

ProgramOptions parse_arguments(int argc, char** argv) {
    ProgramOptions options;

    static constexpr std::array<std::string_view, static_cast<std::size_t>(CommType::MAX)>
        comm_names{"single", "mpi", "ucxx"};

    auto print_usage = [&argv, &options]() {
        std::cerr
            << "Usage: " << argv[0] << " [options]\n"
            << "Options:\n"
            << "  --num-streaming-threads <n>  Number of streaming threads (default: "
            << options.num_streaming_threads << ")\n"
            << "  --num-iterations <n>         Number of iterations (default: "
            << options.num_iterations << ")\n"
            << "  --num-streams <n>            Number of streams in stream pool "
               "(default: "
            << options.num_streams << ")\n"
            << "  --num-rows-per-chunk <n>     Number of rows per chunk (default: "
            << options.num_rows_per_chunk << ")\n"
            << "  --spill-device-limit <n>     Fractional spill device limit as "
               "fraction "
               "of total device memory (default: "
            << (options.spill_device_limit.has_value()
                    ? std::to_string(options.spill_device_limit.value())
                    : "None")
            << ")\n"
            << "  --periodic-spill <n>         Duration in milliseconds between periodic "
               "spilling checks (default: "
            << (options.periodic_spill.has_value()
                    ? std::to_string(options.periodic_spill.value().count())
                    : "None")
            << ")\n"
            << "  --comm-type <type>           Communicator type: single, mpi, ucxx "
               "(default: "
            << comm_names[static_cast<std::size_t>(options.comm_type)] << ")\n"
            << "  --use-shuffle-join           Use shuffle join (default: "
            << (options.use_shuffle_join ? "true" : "false") << ")\n"
            << "  --output-file <path>         Output file path (required)\n"
            << "  --input-directory <path>     Input directory path (required)\n"
            << "  --help                       Show this help message\n";
    };

    // NOLINTBEGIN(modernize-avoid-c-arrays,cppcoreguidelines-avoid-c-arrays,modernize-use-designated-initializers)
    static struct option long_options[] = {
        {"num-streaming-threads", required_argument, nullptr, 1},
        {"num-rows-per-chunk", required_argument, nullptr, 2},
        {"use-shuffle-join", no_argument, nullptr, 3},
        {"output-file", required_argument, nullptr, 4},
        {"input-directory", required_argument, nullptr, 5},
        {"help", no_argument, nullptr, 6},
        {"spill-device-limit", required_argument, nullptr, 7},
        {"num-iterations", required_argument, nullptr, 8},
        {"num-streams", required_argument, nullptr, 9},
        {"comm-type", required_argument, nullptr, 10},
        {"periodic-spill", required_argument, nullptr, 11},
        {nullptr, 0, nullptr, 0}
    };
    // NOLINTEND(modernize-avoid-c-arrays,cppcoreguidelines-avoid-c-arrays,modernize-use-designated-initializers)

    int opt;
    int option_index = 0;

    bool saw_output_file = false;
    bool saw_input_directory = false;

    while ((opt = getopt_long(argc, argv, "", long_options, &option_index)) != -1) {
        switch (opt) {
        case 1:
            {
                char* endptr;
                long val = std::strtol(optarg, &endptr, 10);
                if (*endptr != '\0' || val <= 0) {
                    std::cerr << "Error: Invalid value for --num-streaming-threads: "
                              << optarg << "\n\n";
                    print_usage();
                    std::exit(1);
                }
                options.num_streaming_threads = static_cast<int>(val);
                break;
            }
        case 2:
            {
                char* endptr;
                long val = std::strtol(optarg, &endptr, 10);
                if (*endptr != '\0' || val <= 0) {
                    std::cerr << "Error: Invalid value for --num-rows-per-chunk: "
                              << optarg << "\n\n";
                    print_usage();
                    std::exit(1);
                }
                options.num_rows_per_chunk = static_cast<int>(val);
                break;
            }
        case 3:
            options.use_shuffle_join = true;
            break;
        case 4:
            options.output_file = optarg;
            saw_output_file = true;
            break;
        case 5:
            options.input_directory = optarg;
            saw_input_directory = true;
            break;
        case 6:
            print_usage();
            std::exit(0);
        case 7:
            {
                char* endptr;
                double val = std::strtod(optarg, &endptr);
                if (*endptr != '\0' || val < 0.0 || val > 1.0) {
                    std::cerr << "Error: Invalid value for --spill-device-limit: "
                              << optarg << " (must be between 0.0 and 1.0)\n\n";
                    print_usage();
                    std::exit(1);
                }
                options.spill_device_limit = val;
                break;
            }
        case 8:
            {
                char* endptr;
                long val = std::strtol(optarg, &endptr, 10);
                if (*endptr != '\0' || val <= 0) {
                    std::cerr << "Error: Invalid value for --num-iterations: " << optarg
                              << "\n\n";
                    print_usage();
                    std::exit(1);
                }
                options.num_iterations = static_cast<int>(val);
                break;
            }
        case 9:
            {
                char* endptr;
                long val = std::strtol(optarg, &endptr, 10);
                if (*endptr != '\0' || val <= 0) {
                    std::cerr << "Error: Invalid value for --num-streams: " << optarg
                              << "\n\n";
                    print_usage();
                    std::exit(1);
                }
                options.num_streams = static_cast<int>(val);
                break;
            }
        case 10:
            {
                std::string comm_type = optarg;
                if (comm_type == "mpi") {
                    options.comm_type = CommType::MPI;
                } else if (comm_type == "single") {
                    options.comm_type = CommType::SINGLE;
                } else if (comm_type == "ucxx") {
                    options.comm_type = CommType::UCXX;
                } else {
                    std::cerr << "Error: Invalid value for --comm-type: " << optarg
                              << " (must be one of " << comm_names[0];
                    for (std::size_t i = 1; i < comm_names.size(); ++i) {
                        std::cerr << ", " << comm_names[i];
                    }
                    std::cerr << ")\n\n";
                    print_usage();
                    std::exit(1);
                }
                break;
            }
        case 11:
            {
                char* endptr;
                long val = std::strtol(optarg, &endptr, 10);
                if (*endptr != '\0' || val <= 0) {
                    std::cerr << "Error: Invalid value for --periodic-spill: " << optarg
                              << "\n\n";
                    print_usage();
                    std::exit(1);
                }
                options.periodic_spill = std::chrono::milliseconds(val);
                break;
            }
        case '?':
            if (optopt == 0 && optind > 1) {
                std::cerr << "Error: Unknown option '" << argv[optind - 1] << "'\n\n";
            }
            print_usage();
            std::exit(1);
        default:
            print_usage();
            std::exit(1);
        }
    }

    // Check if required options were provided
    if (!saw_output_file || !saw_input_directory) {
        if (!saw_output_file) {
            std::cerr << "Error: --output-file is required\n";
        }
        if (!saw_input_directory) {
            std::cerr << "Error: --input-directory is required\n";
        }
        std::cerr << std::endl;
        print_usage();
        std::exit(1);
    }

    return options;
}
}  // namespace rapidsmpf::ndsh<|MERGE_RESOLUTION|>--- conflicted
+++ resolved
@@ -66,51 +66,14 @@
 ) {
     auto dir = input_directory.empty() ? "." : input_directory;
     auto file_path = dir + "/" + table_name + ".parquet";
-<<<<<<< HEAD
+
     if (std::filesystem::exists(file_path)) {
         return file_path;
     }
+
     return dir + "/" + table_name + "/";
 }
 
-void debug_print_table(
-    std::shared_ptr<rapidsmpf::streaming::Context> ctx,
-    cudf::table_view const& table,
-    std::string const& label
-) {
-    if (table.num_rows() == 0) {
-        ctx->comm()->logger().debug("[DEBUG] ", label, " is empty");
-        return;
-    }
-    ctx->comm()->logger().debug("[DEBUG] ", label, " rows ", table.num_rows());
-
-    // For simplicity, just print that we have the table
-    // To actually print values would require type dispatch and host copies
-    for (cudf::size_type col_idx = 0; col_idx < table.num_columns(); ++col_idx) {
-        ctx->comm()->logger().debug(
-            "  Column ",
-            col_idx,
-            ": type=",
-            cudf::type_to_name(table.column(col_idx).type()),
-            " size=",
-            table.column(col_idx).size(),
-            " nulls=",
-            table.column(col_idx).null_count()
-        );
-    }
-}
-
-
-=======
-
-    if (std::filesystem::exists(file_path)) {
-        return file_path;
-    }
-
-    return dir + "/" + table_name + "/";
-}
-
->>>>>>> c4153793
 }  // namespace detail
 
 streaming::Node sink_channel(
