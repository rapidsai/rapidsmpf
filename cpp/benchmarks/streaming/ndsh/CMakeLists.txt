# =================================================================================
# cmake-format: off
# SPDX-FileCopyrightText: Copyright (c) 2025, NVIDIA CORPORATION & AFFILIATES.
# SPDX-License-Identifier: Apache-2.0
# cmake-format: on
# =================================================================================

if(NOT RAPIDSMPF_HAVE_MPI)
  message(FATAL_ERROR "Streaming NDSH benchmarks require MPI support")
endif()

if(NOT RAPIDSMPF_HAVE_STREAMING)
  message(FATAL_ERROR "Streaming NDSH benchmarks require streaming support")
endif()

add_library(
  rapidsmpfndsh bloom_filter.cpp bloom_filter_impl.cu concatenate.cpp groupby.cpp join.cpp
                parquet_writer.cpp sort.cpp utils.cpp
)

set_target_properties(
  rapidsmpfndsh
  PROPERTIES BUILD_RPATH "\$ORIGIN"
             INSTALL_RPATH "\$ORIGIN"
             CXX_STANDARD 20
             CXX_STANDARD_REQUIRED ON
             CUDA_STANDARD 20
             CUDA_STANDARD_REQUIRED ON
             POSITION_INDEPENDENT_CODE ON
             INTERFACE_POSITION_INDEPENDENT_CODE ON
)

# cuco is not -Wsign-conversion safe
set_source_files_properties(bloom_filter_impl.cu PROPERTIES COMPILE_OPTIONS "-Wno-sign-conversion")
target_compile_options(
  rapidsmpfndsh PRIVATE "$<$<COMPILE_LANGUAGE:CXX>:${RAPIDSMPF_CXX_FLAGS}>"
                        "$<$<COMPILE_LANGUAGE:CUDA>:${RAPIDSMPF_CUDA_FLAGS}>"
)
target_link_libraries(
  rapidsmpfndsh PRIVATE rapidsmpf::rapidsmpf $<TARGET_NAME_IF_EXISTS:MPI::MPI_C>
                        $<TARGET_NAME_IF_EXISTS:conda_env> maybe_asan
)

<<<<<<< HEAD
foreach(query IN ITEMS q09 q18)
=======
set(RAPIDSMPFNDSH_QUERIES q01 q03 q09)

foreach(query IN ITEMS ${RAPIDSMPFNDSH_QUERIES})
>>>>>>> f218d5ab
  add_executable(${query} "${query}.cpp")
  set_target_properties(
    ${query}
    PROPERTIES RUNTIME_OUTPUT_DIRECTORY "$<BUILD_INTERFACE:${RAPIDSMPF_BINARY_DIR}/benchmarks/ndsh>"
               CXX_STANDARD 20
               CXX_STANDARD_REQUIRED ON
               CUDA_STANDARD 20
               CUDA_STANDARD_REQUIRED ON
  )
  target_compile_options(
    ${query} PRIVATE "$<$<COMPILE_LANGUAGE:CXX>:${RAPIDSMPF_CXX_FLAGS}>"
                     "$<$<COMPILE_LANGUAGE:CUDA>:${RAPIDSMPF_CUDA_FLAGS}>"
  )
  target_link_libraries(
    ${query} PRIVATE rapidsmpfndsh rapidsmpf::rapidsmpf $<TARGET_NAME_IF_EXISTS:MPI::MPI_C>
                     $<TARGET_NAME_IF_EXISTS:conda_env> maybe_asan
  )
endforeach()
<<<<<<< HEAD
=======

>>>>>>> f218d5ab
install(
  TARGETS rapidsmpfndsh
  COMPONENT benchmarking
  DESTINATION ${lib_dir}
  EXCLUDE_FROM_ALL
)
install(
<<<<<<< HEAD
  TARGETS q09 q18
=======
  TARGETS ${RAPIDSMPFNDSH_QUERIES}
>>>>>>> f218d5ab
  COMPONENT benchmarking
  DESTINATION bin/benchmarks/librapidsmpf
  EXCLUDE_FROM_ALL
)<|MERGE_RESOLUTION|>--- conflicted
+++ resolved
@@ -41,13 +41,9 @@
                         $<TARGET_NAME_IF_EXISTS:conda_env> maybe_asan
 )
 
-<<<<<<< HEAD
-foreach(query IN ITEMS q09 q18)
-=======
-set(RAPIDSMPFNDSH_QUERIES q01 q03 q09)
+set(RAPIDSMPFNDSH_QUERIES q01 q03 q09 q18)
 
 foreach(query IN ITEMS ${RAPIDSMPFNDSH_QUERIES})
->>>>>>> f218d5ab
   add_executable(${query} "${query}.cpp")
   set_target_properties(
     ${query}
@@ -66,10 +62,7 @@
                      $<TARGET_NAME_IF_EXISTS:conda_env> maybe_asan
   )
 endforeach()
-<<<<<<< HEAD
-=======
 
->>>>>>> f218d5ab
 install(
   TARGETS rapidsmpfndsh
   COMPONENT benchmarking
@@ -77,11 +70,7 @@
   EXCLUDE_FROM_ALL
 )
 install(
-<<<<<<< HEAD
-  TARGETS q09 q18
-=======
   TARGETS ${RAPIDSMPFNDSH_QUERIES}
->>>>>>> f218d5ab
   COMPONENT benchmarking
   DESTINATION bin/benchmarks/librapidsmpf
   EXCLUDE_FROM_ALL
