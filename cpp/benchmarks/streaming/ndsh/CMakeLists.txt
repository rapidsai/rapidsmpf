# =================================================================================
# cmake-format: off
# SPDX-FileCopyrightText: Copyright (c) 2025, NVIDIA CORPORATION & AFFILIATES.
# SPDX-License-Identifier: Apache-2.0
# cmake-format: on
# =================================================================================

if(NOT RAPIDSMPF_HAVE_MPI)
  message(FATAL_ERROR "Streaming NDSH benchmarks require MPI support")
endif()

if(NOT RAPIDSMPF_HAVE_STREAMING)
  message(FATAL_ERROR "Streaming NDSH benchmarks require streaming support")
endif()

add_library(
  rapidsmpfndsh bloom_filter.cpp bloom_filter_impl.cu concatenate.cpp groupby.cpp join.cpp
                parquet_writer.cpp sort.cpp utils.cpp
)

set_target_properties(
  rapidsmpfndsh
  PROPERTIES BUILD_RPATH "\$ORIGIN"
             INSTALL_RPATH "\$ORIGIN"
             CXX_STANDARD 20
             CXX_STANDARD_REQUIRED ON
             CUDA_STANDARD 20
             CUDA_STANDARD_REQUIRED ON
             POSITION_INDEPENDENT_CODE ON
             INTERFACE_POSITION_INDEPENDENT_CODE ON
)

target_compile_options(
  rapidsmpfndsh PRIVATE "$<$<COMPILE_LANGUAGE:CXX>:${RAPIDSMPF_CXX_FLAGS}>"
                        "$<$<COMPILE_LANGUAGE:CUDA>:${RAPIDSMPF_CUDA_FLAGS}>"
)
target_link_libraries(
  rapidsmpfndsh PRIVATE rapidsmpf::rapidsmpf $<TARGET_NAME_IF_EXISTS:MPI::MPI_C>
                        $<TARGET_NAME_IF_EXISTS:conda_env> maybe_asan
)

<<<<<<< HEAD
foreach(query IN ITEMS q04 q09)
=======
set(RAPIDSMPFNDSH_QUERIES q01 q03 q09)

foreach(query IN ITEMS ${RAPIDSMPFNDSH_QUERIES})
>>>>>>> c4153793
  add_executable(${query} "${query}.cpp")
  set_target_properties(
    ${query}
    PROPERTIES RUNTIME_OUTPUT_DIRECTORY "$<BUILD_INTERFACE:${RAPIDSMPF_BINARY_DIR}/benchmarks/ndsh>"
               CXX_STANDARD 20
               CXX_STANDARD_REQUIRED ON
               CUDA_STANDARD 20
               CUDA_STANDARD_REQUIRED ON
  )
  target_compile_options(
    ${query} PRIVATE "$<$<COMPILE_LANGUAGE:CXX>:${RAPIDSMPF_CXX_FLAGS}>"
                     "$<$<COMPILE_LANGUAGE:CUDA>:${RAPIDSMPF_CUDA_FLAGS}>"
  )
  target_link_libraries(
    ${query} PRIVATE rapidsmpfndsh rapidsmpf::rapidsmpf $<TARGET_NAME_IF_EXISTS:MPI::MPI_C>
                     $<TARGET_NAME_IF_EXISTS:conda_env> maybe_asan
  )
endforeach()
<<<<<<< HEAD
=======

>>>>>>> c4153793
install(
  TARGETS rapidsmpfndsh
  COMPONENT benchmarking
  DESTINATION ${lib_dir}
  EXCLUDE_FROM_ALL
)
install(
<<<<<<< HEAD
  TARGETS q04 q09
=======
  TARGETS ${RAPIDSMPFNDSH_QUERIES}
>>>>>>> c4153793
  COMPONENT benchmarking
  DESTINATION bin/benchmarks/librapidsmpf
  EXCLUDE_FROM_ALL
)<|MERGE_RESOLUTION|>--- conflicted
+++ resolved
@@ -39,13 +39,9 @@
                         $<TARGET_NAME_IF_EXISTS:conda_env> maybe_asan
 )
 
-<<<<<<< HEAD
-foreach(query IN ITEMS q04 q09)
-=======
-set(RAPIDSMPFNDSH_QUERIES q01 q03 q09)
+set(RAPIDSMPFNDSH_QUERIES q01 q03 q04 q09)
 
 foreach(query IN ITEMS ${RAPIDSMPFNDSH_QUERIES})
->>>>>>> c4153793
   add_executable(${query} "${query}.cpp")
   set_target_properties(
     ${query}
@@ -64,10 +60,6 @@
                      $<TARGET_NAME_IF_EXISTS:conda_env> maybe_asan
   )
 endforeach()
-<<<<<<< HEAD
-=======
-
->>>>>>> c4153793
 install(
   TARGETS rapidsmpfndsh
   COMPONENT benchmarking
@@ -75,11 +67,7 @@
   EXCLUDE_FROM_ALL
 )
 install(
-<<<<<<< HEAD
-  TARGETS q04 q09
-=======
   TARGETS ${RAPIDSMPFNDSH_QUERIES}
->>>>>>> c4153793
   COMPONENT benchmarking
   DESTINATION bin/benchmarks/librapidsmpf
   EXCLUDE_FROM_ALL
