# =================================================================================
# cmake-format: off
# SPDX-FileCopyrightText: Copyright (c) 2025, NVIDIA CORPORATION & AFFILIATES.
# SPDX-License-Identifier: Apache-2.0
# cmake-format: on
# =================================================================================

if(NOT RAPIDSMPF_HAVE_MPI)
  message(FATAL_ERROR "Streaming NDSH benchmarks require MPI support")
endif()

if(NOT RAPIDSMPF_HAVE_STREAMING)
  message(FATAL_ERROR "Streaming NDSH benchmarks require streaming support")
endif()

add_library(
  rapidsmpfndsh bloom_filter.cpp bloom_filter_impl.cu concatenate.cpp groupby.cpp join.cpp
                parquet_writer.cpp sort.cpp utils.cpp
)

set_target_properties(
  rapidsmpfndsh
  PROPERTIES BUILD_RPATH "\$ORIGIN"
             INSTALL_RPATH "\$ORIGIN"
             CXX_STANDARD 20
             CXX_STANDARD_REQUIRED ON
             CUDA_STANDARD 20
             CUDA_STANDARD_REQUIRED ON
             POSITION_INDEPENDENT_CODE ON
             INTERFACE_POSITION_INDEPENDENT_CODE ON
)

# cuco is not -Wsign-conversion safe
set_source_files_properties(bloom_filter_impl.cu PROPERTIES COMPILE_OPTIONS "-Wno-sign-conversion")
target_compile_options(
  rapidsmpfndsh PRIVATE "$<$<COMPILE_LANGUAGE:CXX>:${RAPIDSMPF_CXX_FLAGS}>"
                        "$<$<COMPILE_LANGUAGE:CUDA>:${RAPIDSMPF_CUDA_FLAGS}>"
)
target_link_libraries(
  rapidsmpfndsh PRIVATE rapidsmpf::rapidsmpf $<TARGET_NAME_IF_EXISTS:MPI::MPI_C>
                        $<TARGET_NAME_IF_EXISTS:conda_env> maybe_asan
)

<<<<<<< HEAD
set(RAPIDSMPFNDSH_QUERIES q01 q03 q04 q09)
=======
set(RAPIDSMPFNDSH_QUERIES q01 q03 q09)
>>>>>>> 31548cc3

foreach(query IN ITEMS ${RAPIDSMPFNDSH_QUERIES})
  add_executable(${query} "${query}.cpp")
  set_target_properties(
    ${query}
    PROPERTIES RUNTIME_OUTPUT_DIRECTORY "$<BUILD_INTERFACE:${RAPIDSMPF_BINARY_DIR}/benchmarks/ndsh>"
               CXX_STANDARD 20
               CXX_STANDARD_REQUIRED ON
               CUDA_STANDARD 20
               CUDA_STANDARD_REQUIRED ON
  )
  target_compile_options(
    ${query} PRIVATE "$<$<COMPILE_LANGUAGE:CXX>:${RAPIDSMPF_CXX_FLAGS}>"
                     "$<$<COMPILE_LANGUAGE:CUDA>:${RAPIDSMPF_CUDA_FLAGS}>"
  )
  target_link_libraries(
    ${query} PRIVATE rapidsmpfndsh rapidsmpf::rapidsmpf $<TARGET_NAME_IF_EXISTS:MPI::MPI_C>
                     $<TARGET_NAME_IF_EXISTS:conda_env> maybe_asan
  )
endforeach()
<<<<<<< HEAD
=======

>>>>>>> 31548cc3
install(
  TARGETS rapidsmpfndsh
  COMPONENT benchmarking
  DESTINATION ${lib_dir}
  EXCLUDE_FROM_ALL
)
install(
  TARGETS ${RAPIDSMPFNDSH_QUERIES}
  COMPONENT benchmarking
  DESTINATION bin/benchmarks/librapidsmpf
  EXCLUDE_FROM_ALL
)<|MERGE_RESOLUTION|>--- conflicted
+++ resolved
@@ -41,11 +41,7 @@
                         $<TARGET_NAME_IF_EXISTS:conda_env> maybe_asan
 )
 
-<<<<<<< HEAD
-set(RAPIDSMPFNDSH_QUERIES q01 q03 q04 q09)
-=======
 set(RAPIDSMPFNDSH_QUERIES q01 q03 q09)
->>>>>>> 31548cc3
 
 foreach(query IN ITEMS ${RAPIDSMPFNDSH_QUERIES})
   add_executable(${query} "${query}.cpp")
@@ -66,10 +62,7 @@
                      $<TARGET_NAME_IF_EXISTS:conda_env> maybe_asan
   )
 endforeach()
-<<<<<<< HEAD
-=======
 
->>>>>>> 31548cc3
 install(
   TARGETS rapidsmpfndsh
   COMPONENT benchmarking
