--- conflicted
+++ resolved
@@ -164,16 +164,6 @@
     }
 
     /**
-<<<<<<< HEAD
-     * @brief Wait for a specific partition to finish.
-     *
-     * @param pid The desired partition ID.
-     * @return The desired partition ID.
-     */
-    PartID wait_for(PartID pid) {
-        RAPIDSMP_NVTX_FUNC_RANGE();
-        return finish_counter_.wait_for(pid);
-=======
      * @brief Wait for a specific partition to finish (blocking).
      *
      * @param pid The desired partition ID.
@@ -181,7 +171,6 @@
     void wait_on(PartID pid) {
         RAPIDSMP_NVTX_FUNC_RANGE();
         finish_counter_.wait_on(pid);
->>>>>>> b47a0422
     }
 
     /**
