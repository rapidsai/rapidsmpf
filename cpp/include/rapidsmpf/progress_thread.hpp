--- conflicted
+++ resolved
@@ -177,22 +177,11 @@
     /**
      * @brief Pause the progress thread.
      */
-<<<<<<< HEAD
-    void pause() {
-        thread_.pause();
-    }
-=======
     void pause();
->>>>>>> 0dc1d66b
 
     /**
      * @brief Resume the progress thread.
      */
-<<<<<<< HEAD
-    void resume() {
-        thread_.resume();
-    }
-=======
     void resume();
 
     /**
@@ -201,7 +190,6 @@
      * @return true if the thread is running, false otherwise.
      */
     bool is_running() const;
->>>>>>> 0dc1d66b
 
   private:
     /**
