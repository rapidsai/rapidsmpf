/**
 * SPDX-FileCopyrightText: Copyright (c) 2025, NVIDIA CORPORATION & AFFILIATES.
 * SPDX-License-Identifier: Apache-2.0
 */

#pragma once

#include <any>
<<<<<<< HEAD
#include <functional>
=======
#include <cstdint>
>>>>>>> b78cc4de
#include <memory>
#include <stdexcept>
#include <typeinfo>
#include <utility>

#include <rapidsmpf/buffer/buffer.hpp>
#include <rapidsmpf/buffer/resource.hpp>
#include <rapidsmpf/error.hpp>

namespace rapidsmpf::streaming {


/**
 * @brief Type-erased message wrapper around a payload.
 */
class Message {
  public:
    /**
     * @brief Callback functions associated with a message.
     *
     * Allows type-specific customization of memory-related operations, such as
     * computing data sizes or performing deep copies.
     */
    struct Callbacks {
        /**
         * @brief Callback for computing the size of a message's primary data.
         *
         * This callback returns the total size, in bytes, of the data portion associated
         * with a message. It is used to determine memory requirements for the primary
         * data only — not for metadata or any auxiliary information.
         *
         * Typically, this data is represented by a `Buffer` that may reside in any
         * memory type (e.g., host or device). The size reported by this callback
         * determines how large a memory reservation must be when performing a
         * `Message::copy()`.
         *
         * @param msg Reference to the message whose data size is queried.
         * @param mem_type Target memory type to query.
         * @return A pair (size, spillable) where:
         *   - size: total size (in bytes) of the primary data for the given memory type.
         *   - spillable: `true` if the message owns its buffers and releasing it frees
         *     memory; otherwise `false`.
         */
        std::function<std::pair<size_t, bool>(Message const&, MemoryType)>
            primary_data_size;

        /**
         * @brief Callback for performing a deep copy of a message.
         *
         * The copy operation allocates new memory for the message's payload using the
         * provided buffer resource and memory reservation. The memory type specified
         * in the reservation determines where the new copy will primarily reside
         * (e.g., device or host memory).
         *
         * @param msg Source message to copy.
         * @param br Buffer resource used for memory allocations.
         * @param reservation Memory reservation to consume during allocation.
         * @return A new `Message` instance containing a deep copy of the payload.
         */
        std::function<
            Message(Message const&, BufferResource* br, MemoryReservation& reservation)>
            copy;
    };

    // @brief Create an empty message.
    Message() = default;

    /**
     * @brief Construct a new message from a unique pointer to its payload.
     *
<<<<<<< HEAD
     * Optionally, a set of `Callbacks` can be provided to define custom behavior
     * for size computation, copying, and other message operations.
     *
     * @tparam T Type of the payload to store inside the message.
=======
     * @tparam T Payload type.
     * @param sequence_number Ordering identifier for the message.
>>>>>>> b78cc4de
     * @param payload Non-null unique pointer to the payload.
     * @param callbacks Optional set of callbacks defining message operations.
     *
     * @note Sequence numbers are used to ensure that when multiple producers send into
     * the same output channel, channel ordering is preserved. Specifically, the guarantee
     * is that `Channel`s always produce elements in increasing sequence number order. To
     * ensure this, single producers must promise to send into the channels in strictly
     * increasing sequence number order. Behaviour is undefined if not.
     *
     * This promise allows consumers to ensure ordering by buffering at most
     * `num_consumers` messages, rather than needing to buffer the entire channel input.
     *
     * @throws std::invalid_argument if @p payload is null.
     */
    template <typename T>
<<<<<<< HEAD
    Message(std::unique_ptr<T> payload, Callbacks callbacks = Callbacks{})
        : callbacks_{std::move(callbacks)} {
=======
    Message(std::uint64_t sequence_number, std::unique_ptr<T> payload)
        : sequence_number_(sequence_number) {
>>>>>>> b78cc4de
        RAPIDSMPF_EXPECTS(
            payload != nullptr, "nullptr not allowed", std::invalid_argument
        );
        // Conceptually, a `std::unique_ptr` would be sufficient for exclusive ownership.
        // However, since `std::any` requires its contents to be copyable, we store the
        // payload in a `std::shared_ptr` instead. This shared ownership is internal only
        // and never exposed to the user.
        payload_ = std::shared_ptr<T>(std::move(payload));
    }

    /** @brief Move construct. @param other Source message. */
    Message(Message&& other) noexcept = default;

    /** @brief Move assign. @param other Source message. @return *this. */
    Message& operator=(Message&& other) noexcept = default;
    Message(Message const&) = delete;
    Message& operator=(Message const&) = delete;

    /**
     * @brief Reset the message to empty.
     */
    void reset() noexcept {
        return payload_.reset();
    }

    /**
     * @brief Returns true when no payload is stored.
     *
     * @return true if empty, false otherwise.
     */
    [[nodiscard]] bool empty() const noexcept {
        return !payload_.has_value();
    }

    /**
     * @brief Compare the payload type.
     *
     * @tparam T Expected payload type.
     * @return true if the payload is `typeid(T)`, false otherwise.
     */
    template <typename T>
    [[nodiscard]] bool holds() const noexcept {
        return payload_.type() == typeid(std::shared_ptr<T>);
    }

    /**
     * @brief Reference to the payload.
     *
     * The returned reference remains valid until the message is released or reset.
     *
     * @tparam T Payload type.
     * @return Reference to the payload.
     * @throws std::invalid_argument if empty or type mismatch.
     */
    template <typename T>
    T const& get() const {
        return *get_ptr<T>();
    }

    /**
     * @brief Extracts the payload and resets the message.
     *
     * @tparam T Payload type.
     * @return The payload.
     * @throws std::invalid_argument if empty or type mismatch.
     */
    template <typename T>
    T release() {
        std::shared_ptr<T> ret = get_ptr<T>();
        reset();
        return std::move(*ret);
    }

    /**
<<<<<<< HEAD
     * @brief Returns the callbacks associated with this message.
     *
     * The callbacks define custom behaviors for operations such as
     * `primary_data_size()` and `copy()`.
     *
     * @return Constant reference to the message's registered callbacks.
     */
    [[nodiscard]] Callbacks const& callbacks() const noexcept {
        return callbacks_;
    }

    /**
     * @brief Query the size of the message's primary data for a given memory type.
     *
     * Invokes the registered `primary_data_size` callback to compute the total size
     * (in bytes) of the message's primary data portion stored in the specified memory
     * space (e.g., host or device). This excludes any metadata or auxiliary information.
     *
     * The returned pair provides both the total size and whether the underlying buffers
     * are spillable, i.e., whether the message owns its buffers and releasing it will
     * free the associated memory.
     *
     * @param mem_type Memory type to query.
     * @return A pair (size, spillable) where:
     *   - size: total size (in bytes) of the primary data for the given memory type.
     *   - spillable: `true` if the message owns its buffers and releasing it frees
     *     memory; otherwise `false`.
     *
     * @throws std::invalid_argument if the message does not support `primary_data_size`.
     */
    [[nodiscard]] std::pair<size_t, bool> primary_data_size(MemoryType mem_type) {
        RAPIDSMPF_EXPECTS(
            callbacks_.primary_data_size,
            "message doesn't support `primary_data_size`",
            std::invalid_argument
        );
        return callbacks_.primary_data_size(*this, mem_type);
    }

    /**
     * @brief Perform a deep copy of this message and its payload.
     *
     * Invokes the registered `copy` callback to create a new `Message` with freshly
     * allocated buffers. The allocation is performed using the provided buffer
     * resource and memory reservation, which together define the memory type
     * (e.g., host or device).
     *
     * The resulting message contains a deep copy of the original payload, while
     * preserving the same metadata and callbacks.
     *
     * @param br Buffer resource used for allocations.
     * @param reservation Memory reservation to consume for the copy.
     * @return A new `Message` instance containing a deep copy of the payload.
     *
     * @throws std::invalid_argument if the message does not support copying.
     */
    [[nodiscard]] Message copy(BufferResource* br, MemoryReservation& reservation) const {
        RAPIDSMPF_EXPECTS(
            callbacks_.copy, "message doesn't support `copy`", std::invalid_argument
        );
        return callbacks_.copy(*this, br, reservation);
=======
     * @brief Returns the sequence number of this message.
     *
     * @return The sequence number.
     */
    [[nodiscard]] std::uint64_t sequence_number() const noexcept {
        return sequence_number_;
>>>>>>> b78cc4de
    }

  private:
    /**
     * @brief Returns a shared pointer to the payload.
     *
     * @tparam T Payload type.
     * @return std::shared_ptr<T> to the payload.
     * @throws std::invalid_argument if empty or type mismatch.
     */
    template <typename T>
    [[nodiscard]] std::shared_ptr<T> get_ptr() const {
        RAPIDSMPF_EXPECTS(!empty(), "message is empty", std::invalid_argument);
        RAPIDSMPF_EXPECTS(holds<T>(), "wrong message type", std::invalid_argument);
        return std::any_cast<std::shared_ptr<T>>(payload_);
    }

  private:
    std::uint64_t sequence_number_{0};
    std::any payload_;
    Callbacks callbacks_;
};

}  // namespace rapidsmpf::streaming<|MERGE_RESOLUTION|>--- conflicted
+++ resolved
@@ -6,11 +6,8 @@
 #pragma once
 
 #include <any>
-<<<<<<< HEAD
+#include <cstdint>
 #include <functional>
-=======
-#include <cstdint>
->>>>>>> b78cc4de
 #include <memory>
 #include <stdexcept>
 #include <typeinfo>
@@ -81,15 +78,11 @@
     /**
      * @brief Construct a new message from a unique pointer to its payload.
      *
-<<<<<<< HEAD
      * Optionally, a set of `Callbacks` can be provided to define custom behavior
      * for size computation, copying, and other message operations.
      *
      * @tparam T Type of the payload to store inside the message.
-=======
-     * @tparam T Payload type.
      * @param sequence_number Ordering identifier for the message.
->>>>>>> b78cc4de
      * @param payload Non-null unique pointer to the payload.
      * @param callbacks Optional set of callbacks defining message operations.
      *
@@ -105,13 +98,12 @@
      * @throws std::invalid_argument if @p payload is null.
      */
     template <typename T>
-<<<<<<< HEAD
-    Message(std::unique_ptr<T> payload, Callbacks callbacks = Callbacks{})
-        : callbacks_{std::move(callbacks)} {
-=======
-    Message(std::uint64_t sequence_number, std::unique_ptr<T> payload)
-        : sequence_number_(sequence_number) {
->>>>>>> b78cc4de
+    Message(
+        std::uint64_t sequence_number,
+        std::unique_ptr<T> payload,
+        Callbacks callbacks = Callbacks{}
+    )
+        : sequence_number_(sequence_number), callbacks_{std::move(callbacks)} {
         RAPIDSMPF_EXPECTS(
             payload != nullptr, "nullptr not allowed", std::invalid_argument
         );
@@ -147,6 +139,15 @@
     }
 
     /**
+     * @brief Returns the sequence number of this message.
+     *
+     * @return The sequence number.
+     */
+    [[nodiscard]] std::uint64_t sequence_number() const noexcept {
+        return sequence_number_;
+    }
+
+    /**
      * @brief Compare the payload type.
      *
      * @tparam T Expected payload type.
@@ -186,7 +187,6 @@
     }
 
     /**
-<<<<<<< HEAD
      * @brief Returns the callbacks associated with this message.
      *
      * The callbacks define custom behaviors for operations such as
@@ -248,14 +248,6 @@
             callbacks_.copy, "message doesn't support `copy`", std::invalid_argument
         );
         return callbacks_.copy(*this, br, reservation);
-=======
-     * @brief Returns the sequence number of this message.
-     *
-     * @return The sequence number.
-     */
-    [[nodiscard]] std::uint64_t sequence_number() const noexcept {
-        return sequence_number_;
->>>>>>> b78cc4de
     }
 
   private:
