/**
 * SPDX-FileCopyrightText: Copyright (c) 2025, NVIDIA CORPORATION & AFFILIATES.
 * SPDX-License-Identifier: Apache-2.0
 */

#pragma once

#include <any>
#include <cstdint>
#include <functional>
#include <memory>
#include <stdexcept>
#include <typeinfo>
#include <utility>

#include <rapidsmpf/buffer/buffer.hpp>
#include <rapidsmpf/buffer/content_description.hpp>
#include <rapidsmpf/buffer/resource.hpp>
#include <rapidsmpf/error.hpp>

namespace rapidsmpf::streaming {


/**
 * @brief Type-erased message wrapper around a payload.
 */
class Message {
  public:
    /**
     * @brief Callback for performing a deep copy of a message.
     *
     * The copy operation allocates new memory for the message's payload using the
     * provided memory reservation. The memory type specified in the reservation
     * determines where the new copy will primarily reside (e.g., device or host
     * memory).
     *
     * @param msg Source message to copy.
     * @param reservation Memory reservation to consume during allocation.
     * @return A new `Message` instance containing a deep copy of the payload.
     */
    using CopyCallback =
        std::function<Message(Message const&, MemoryReservation& reservation)>;

    /// @brief Create an empty message.
    Message() = default;

    /**
     * @brief Construct a new message from a unique pointer to its payload.
     *
     * The message may optionally support deep-copy and spilling operations through a
     * user-provided `CopyCallback`. If no callback is provided, copy and spill
     * operations are disabled.
     *
     * @tparam T Type of the payload to store inside the message.
     * @param sequence_number Ordering identifier for the message.
     * @param payload Non-null unique pointer to the payload.
     * @param content_description Description of the payload's content. When a copy
     * callback is provided, this description must accurately reflect the content of the
     * payload (e.g., per-memory-type sizes and spillable status).
     * @param copy_cb Optional callback used to perform deep copies of the message. If
     * `nullptr`, copying and spilling are disabled.
     *
     * @note Sequence numbers are used to ensure that when multiple producers send into
     * the same output channel, channel ordering is preserved. Specifically, the guarantee
     * is that `Channel`s always produce elements in increasing sequence number order. To
     * ensure this, single producers must promise to send into the channels in strictly
     * increasing sequence number order. Behaviour is undefined if not. To ensure
     * insertion into an output channel from multiple producers obeys this invariant, use
     * a `Lineariser`.
     * This promise allows consumers to ensure ordering by buffering at most
     * `num_consumers` messages, rather than needing to buffer the entire channel input.
     *
     * @throws std::invalid_argument if @p payload is null.
     */
    template <typename T>
    Message(
        std::uint64_t sequence_number,
        std::unique_ptr<T> payload,
        ContentDescription content_description,
        CopyCallback copy_cb = nullptr
    )
        : sequence_number_(sequence_number),
          content_description_{content_description},
          copy_cb_{std::move(copy_cb)} {
        RAPIDSMPF_EXPECTS(
            payload != nullptr, "nullptr not allowed", std::invalid_argument
        );
        // Conceptually, a `std::unique_ptr` would be sufficient for exclusive ownership.
        // However, since `std::any` requires its contents to be copyable, we store the
        // payload in a `std::shared_ptr` instead. This shared ownership is internal only
        // and never exposed to the user.
        payload_ = std::shared_ptr<T>(std::move(payload));
    }

    /** @brief Move construct. @param other Source message. */
    Message(Message&& other) noexcept = default;

    /** @brief Move assign. @param other Source message. @return *this. */
    Message& operator=(Message&& other) noexcept = default;
    Message(Message const&) = delete;
    Message& operator=(Message const&) = delete;

    /**
     * @brief Reset the message to empty.
     */
    void reset() noexcept {
        return payload_.reset();
    }

    /**
     * @brief Returns true when no payload is stored.
     *
     * @return true if empty, false otherwise.
     */
    [[nodiscard]] bool empty() const noexcept {
        return !payload_.has_value();
    }

    /**
     * @brief Returns the sequence number of this message.
     *
     * @return The sequence number.
     */
    [[nodiscard]] constexpr std::uint64_t sequence_number() const noexcept {
        return sequence_number_;
    }

    /**
     * @brief Compare the payload type.
     *
     * @tparam T Expected payload type.
     * @return true if the payload is `typeid(T)`, false otherwise.
     */
    template <typename T>
    [[nodiscard]] bool holds() const noexcept {
        return payload_.type() == typeid(std::shared_ptr<T>);
    }

    /**
     * @brief Reference to the payload.
     *
     * The returned reference remains valid until the message is released or reset.
     *
     * @tparam T Payload type.
     * @return Reference to the payload.
     * @throws std::invalid_argument if empty or type mismatch.
     */
    template <typename T>
    [[nodiscard]] T const& get() const {
        return *get_ptr<T>();
    }

    /**
     * @brief Extracts the payload and resets the message.
     *
     * @tparam T Payload type.
     * @return The payload.
     * @throws std::invalid_argument if empty or type mismatch.
     */
    template <typename T>
    [[nodiscard]] T release() {
        std::shared_ptr<T> ret = get_ptr<T>();
        reset();
        return std::move(*ret);
    }

    /**
     * @brief Returns the content description associated with the message.
     *
     * @return The message's content description.
     */
    [[nodiscard]] constexpr ContentDescription const&
    content_description() const noexcept {
        return content_description_;
    }

    /**
     * @brief Returns the copy callback associated with the message.
     *
     * @return The message's copy callback function.
     */
<<<<<<< HEAD
    [[nodiscard]] std::pair<size_t, bool> content_size(MemoryType mem_type) const {
        RAPIDSMPF_EXPECTS(
            callbacks_.content_size,
            "message doesn't support `content_size`",
            std::invalid_argument
        );
        return callbacks_.content_size(*this, mem_type);
=======
    [[nodiscard]] constexpr CopyCallback const& copy_cb() const noexcept {
        return copy_cb_;
>>>>>>> decd6ca4
    }

    /**
     * @brief Returns the total memory size required for a deep copy of the payload.
     *
     * The computed size represents the total amount of memory that must be
     * reserved to duplicate all content buffers of the message, regardless of
     * their current memory locations. For example, if the payload's content
     * resides in both host and device memory, the returned size is the sum of
     * both.
     *
     * @return Total number of bytes that must be reserved to perform a deep copy
     * of the message's payload and content buffers.
     *
     * @see copy()
     */
<<<<<<< HEAD
    [[nodiscard]] size_t copy_cost() const {
        size_t ret = 0;
        for (MemoryType mem_type : MEMORY_TYPES) {
            ret += content_size(mem_type).first;
        }
        return ret;
=======
    [[nodiscard]] constexpr size_t copy_cost() const noexcept {
        return content_description().content_size();
>>>>>>> decd6ca4
    }

    /**
     * @brief Perform a deep copy of this message and its payload.
     *
     * Invokes the registered `copy` callback to create a new `Message` with freshly
     * allocated buffers. The allocation is performed using the provided memory
     * reservation, which also define the target memory type (e.g., host or device).
     *
     * The resulting message contains a deep copy of the original payload, while
     * preserving the same metadata and callbacks.
     *
     * @param reservation Memory reservation to consume for the copy.
     * @return A new `Message` instance containing a deep copy of the payload.
     *
     * @throws std::invalid_argument if the message does not support copying.
     */
    [[nodiscard]] Message copy(MemoryReservation& reservation) const {
        RAPIDSMPF_EXPECTS(
            copy_cb(), "message doesn't support `copy`", std::invalid_argument
        );
        return copy_cb()(*this, reservation);
    }

  private:
    /**
     * @brief Returns a shared pointer to the payload.
     *
     * @tparam T Payload type.
     * @return std::shared_ptr<T> to the payload.
     * @throws std::invalid_argument if empty or type mismatch.
     */
    template <typename T>
    [[nodiscard]] std::shared_ptr<T> get_ptr() const {
        RAPIDSMPF_EXPECTS(!empty(), "message is empty", std::invalid_argument);
        RAPIDSMPF_EXPECTS(holds<T>(), "wrong message type", std::invalid_argument);
        return std::any_cast<std::shared_ptr<T>>(payload_);
    }

  private:
    std::uint64_t sequence_number_{0};
    std::any payload_;
    ContentDescription content_description_;
    CopyCallback copy_cb_;
};

}  // namespace rapidsmpf::streaming<|MERGE_RESOLUTION|>--- conflicted
+++ resolved
@@ -179,18 +179,8 @@
      *
      * @return The message's copy callback function.
      */
-<<<<<<< HEAD
-    [[nodiscard]] std::pair<size_t, bool> content_size(MemoryType mem_type) const {
-        RAPIDSMPF_EXPECTS(
-            callbacks_.content_size,
-            "message doesn't support `content_size`",
-            std::invalid_argument
-        );
-        return callbacks_.content_size(*this, mem_type);
-=======
     [[nodiscard]] constexpr CopyCallback const& copy_cb() const noexcept {
         return copy_cb_;
->>>>>>> decd6ca4
     }
 
     /**
@@ -207,17 +197,8 @@
      *
      * @see copy()
      */
-<<<<<<< HEAD
-    [[nodiscard]] size_t copy_cost() const {
-        size_t ret = 0;
-        for (MemoryType mem_type : MEMORY_TYPES) {
-            ret += content_size(mem_type).first;
-        }
-        return ret;
-=======
     [[nodiscard]] constexpr size_t copy_cost() const noexcept {
         return content_description().content_size();
->>>>>>> decd6ca4
     }
 
     /**
