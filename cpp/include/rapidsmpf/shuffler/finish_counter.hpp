/**
 * SPDX-FileCopyrightText: Copyright (c) 2024-2025, NVIDIA CORPORATION & AFFILIATES.
 * SPDX-License-Identifier: Apache-2.0
 */
#pragma once

#include <chrono>
#include <condition_variable>
#include <mutex>
#include <optional>
#include <unordered_map>
#include <vector>

#include <rapidsmpf/communicator/communicator.hpp>
#include <rapidsmpf/shuffler/chunk.hpp>
#include <rapidsmpf/shuffler/postbox.hpp>
#include <rapidsmpf/utils.hpp>

/**
 * @namespace rapidsmpf::shuffler
 * @brief Shuffler interfaces.
 *
 * A shuffle service for cuDF tables. Use `Shuffler` to perform a single shuffle.
 */
namespace rapidsmpf::shuffler {

/**
 * @namespace rapidsmpf::shuffler::detail
 * @brief Shuffler private interfaces.
 *
 * This namespace contains private interfaces for internal workings of the shuffler.
 * These interfaces may change without notice and should not be relied upon directly.
 */
namespace detail {

/**
 * @brief Helper to tally the finish status of a shuffle.
 *
 * The `FinishCounter` class tracks the completion of shuffle operations across different
 * ranks and partitions. Each rank maintains a counter for tracking how many chunks have
 * been received for each partition.
 */
class FinishCounter {
  public:
    /**
     * @brief Construct a finish counter.
     *
     * @param nranks The total number of ranks participating in the shuffle.
     * @param local_partitions The partition IDs local to the current rank.
     */
    FinishCounter(Rank nranks, std::vector<PartID> const& local_partitions);

    /**
     * @brief Move the goalpost for a specific rank and partition.
     *
     * This function sets the number of chunks that need to be received from a specific
     * rank and partition. It should only be called once per rank and partition.
     *
     * @param pid The partition ID the goalpost is assigned to.
     * @param nchunks The number of chunks required.
     *
     * @throw std::logic_error If the goalpost is moved more than once for the same rank
     * and partition.
     */
    void move_goalpost(PartID pid, ChunkID nchunks);

    /**
     * @brief Add a finished chunk to a partition counter.
     *
     * This function increments the finished chunk counter for a specific partition.
     * When the number of finished chunks matches the goalpost, the partition is marked as
     * finished.
     *
     * @param pid The partition ID to update.
     *
     * @throw std::logic_error If the partition has already reached the goalpost.
     */
    void add_finished_chunk(PartID pid);

    /**
     * @brief Returns whether all partitions are finished (non-blocking).
     *
     * @return True if all partitions are finished, otherwise False.
     */
    [[nodiscard]] bool all_finished() const;

    /**
     * @brief Returns the partition ID of a finished partition that hasn't been waited on
     * (blocking). Optionally a timeout (in ms) can be provided.
     *
     * This function blocks until a partition is finished and ready to be processed. If
     * the timeout is set and a partition is not available by the time, a
     * std::runtime_error will be thrown.
     *
     * @param timeout Optional timeout (ms) to wait.
     *
     * @return The partition ID of a finished partition.
     *
     * @throw std::out_of_range If all partitions have already been waited on.
     * std::runtime_error If timeout was set and no partitions have been finished by the
     * expiration.
     */
    PartID wait_any(std::optional<std::chrono::milliseconds> timeout = {});

    /**
     * @brief Wait for a specific partition to be finished (blocking). Optionally a
     * timeout (in ms) can be provided.
     *
     * This function blocks until the desired partition is finished and ready
     * to be processed. If the timeout is set and the requested partition is not available
     * by the time, a std::runtime_error will be thrown.
     *
     * @param pid The desired partition ID.
     * @param timeout Optional timeout (ms) to wait.
     *
     * @throw std::out_of_range If the desired partition is unavailable.
     * std::runtime_error If timeout was set and requested partition has been finished by
     * the expiration.
     */
    void wait_on(PartID pid, std::optional<std::chrono::milliseconds> timeout = {});

    /**
     * @brief Returns a vector of partition ids that are finished and haven't been waited
     * on (blocking). Optionally a timeout (in ms) can be provided.
     *
     * This function blocks until at least one partition is finished and ready to be
     * processed. If the timeout is set and no partition is available by the time, a
     * std::runtime_error will be thrown.
     *
     * @param timeout Optional timeout (ms) to wait.
     *
     * @note It is the caller's responsibility to process all returned partition IDs.
     *
     * @return vector of finished partitions.
     *
     * @throw std::out_of_range If all partitions have been waited on.
     * std::runtime_error If timeout was set and no partitions have been finished by the
     * expiration.
     */
    std::vector<PartID> wait_some(std::optional<std::chrono::milliseconds> timeout = {});

    /**
     * @brief Returns a description of this instance.
     * @return The description.
     */
    [[nodiscard]] std::string str() const;


  private:
    Rank const nranks_;

    /// @brief Information about a local partition.
    struct PartitionInfo {
<<<<<<< HEAD
        Rank rank_count;  ///< number of ranks that have reported their chunk count.
        ChunkID chunk_goal;  ///< the goal of a partition. This keeps increasing until all
                             ///< ranks have reported their chunk count.
        ChunkID finished_chunk_count;  ///< The finished chunk counter of each partition.
                                       ///< The goal of a partition has been
                                       ///< reached when its counter equals the goalpost.
=======
        Rank rank_count{0};  ///< number of ranks that have reported their chunk count.
        ChunkID chunk_goal{0};  ///< the goal of a partition. This keeps increasing until
                                ///< all ranks have reported their chunk count.
        ChunkID finished_chunk_count{
            0
        };  ///< The finished chunk counter of each partition. The goal of a partition has
            ///< been reached when its counter equals the goalpost.

        constexpr PartitionInfo() = default;
>>>>>>> 7ebf2bf1

        constexpr void move_goalpost(ChunkID nchunks, Rank nranks) {
            RAPIDSMPF_EXPECTS(
                ++rank_count <= nranks, "the goalpost was moved more than one per rank"
            );
            chunk_goal += nchunks;
        }

        constexpr void add_finished_chunk(Rank nranks) {
            finished_chunk_count++;
            // only throw if rank_count == nranks
            RAPIDSMPF_EXPECTS(
                (rank_count < nranks) || (finished_chunk_count <= chunk_goal),
                "finished chunk exceeds the goal"
            );
        }

        // The partition is finished if the goalpost has been set by all ranks
        // and the number of finished chunks has reached the goal.
        [[nodiscard]] constexpr bool is_finished(Rank nranks) const {
            return rank_count == nranks && finished_chunk_count == chunk_goal;
        }
    };

    // The goalpost of each partition. The goal is a rank counter to track how many ranks
    // has reported their goal, and a chunk counter that specifies the goal. It is only
    // when all ranks has reported their goal that the goalpost is final.
    std::unordered_map<PartID, PartitionInfo> goalposts_;

    mutable std::mutex mutex_;  // TODO: use a shared_mutex lock?
    mutable std::condition_variable cv_;
};
}  // namespace detail

/**
 * @brief Overloads the stream insertion operator for the FinishCounter class.
 *
 * This function allows a description of a FinishCounter to be written to an output
 * stream.
 *
 * @param os The output stream to write to.
 * @param obj The object to write.
 * @return A reference to the modified output stream.
 */
inline std::ostream& operator<<(std::ostream& os, detail::FinishCounter const& obj) {
    os << obj.str();
    return os;
}

}  // namespace rapidsmpf::shuffler<|MERGE_RESOLUTION|>--- conflicted
+++ resolved
@@ -151,14 +151,6 @@
 
     /// @brief Information about a local partition.
     struct PartitionInfo {
-<<<<<<< HEAD
-        Rank rank_count;  ///< number of ranks that have reported their chunk count.
-        ChunkID chunk_goal;  ///< the goal of a partition. This keeps increasing until all
-                             ///< ranks have reported their chunk count.
-        ChunkID finished_chunk_count;  ///< The finished chunk counter of each partition.
-                                       ///< The goal of a partition has been
-                                       ///< reached when its counter equals the goalpost.
-=======
         Rank rank_count{0};  ///< number of ranks that have reported their chunk count.
         ChunkID chunk_goal{0};  ///< the goal of a partition. This keeps increasing until
                                 ///< all ranks have reported their chunk count.
@@ -168,7 +160,6 @@
             ///< been reached when its counter equals the goalpost.
 
         constexpr PartitionInfo() = default;
->>>>>>> 7ebf2bf1
 
         constexpr void move_goalpost(ChunkID nchunks, Rank nranks) {
             RAPIDSMPF_EXPECTS(
