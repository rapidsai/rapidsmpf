/**
 * SPDX-FileCopyrightText: Copyright (c) 2024-2025, NVIDIA CORPORATION & AFFILIATES.
 * SPDX-License-Identifier: Apache-2.0
 */
#pragma once

#include <chrono>
#include <condition_variable>
#include <functional>
#include <mutex>
#include <optional>
#include <unordered_map>
#include <unordered_set>
#include <vector>

#include <rapidsmpf/communicator/communicator.hpp>
#include <rapidsmpf/shuffler/chunk.hpp>
#include <rapidsmpf/shuffler/postbox.hpp>
#include <rapidsmpf/utils.hpp>

/**
 * @namespace rapidsmpf::shuffler
 * @brief Shuffler interfaces.
 *
 * A shuffle service for cuDF tables. Use `Shuffler` to perform a single shuffle.
 */
namespace rapidsmpf::shuffler {

/**
 * @namespace rapidsmpf::shuffler::detail
 * @brief Shuffler private interfaces.
 *
 * This namespace contains private interfaces for internal workings of the shuffler.
 * These interfaces may change without notice and should not be relied upon directly.
 */
namespace detail {

/**
 * @brief Helper to tally the finish status of a shuffle.
 *
 * The `FinishCounter` class tracks the completion of shuffle operations across different
 * ranks and partitions. Each rank maintains a counter for tracking how many chunks have
 * been received for each partition.
 */
class FinishCounter {
  public:
    /**
     * @brief Construct a finish counter.
     *
     * @param nranks The total number of ranks participating in the shuffle.
     * @param local_partitions The partition IDs local to the current rank.
     * @param empty_partition_cb Callback to be called when a partition finishes with no
     * data. This callback is invoked immediately when a partition is detected as empty
     * (by the progress thread).
     */
    FinishCounter(
        Rank nranks,
        std::vector<PartID> const& local_partitions,
        std::function<void(PartID)>&& empty_partition_cb = nullptr
    );

    /**
     * @brief Destructor.
     */
    ~FinishCounter();

    /**
     * @brief Move the goalpost for a specific rank and partition.
     *
     * This function sets the number of chunks that need to be received from a specific
     * rank and partition. It should only be called once per rank and partition.
     *
     * @param pid The partition ID the goalpost is assigned to.
     * @param nchunks The number of chunks required. (Requires nchunks > 0)
     *
     * @throws std::logic_error If the goalpost is moved more than once for the same rank
     * and partition, or if nchunks is 0.
     */
    void move_goalpost(PartID pid, ChunkID nchunks);

    /**
     * @brief Add a finished chunk to a partition counter.
     *
     * This function increments the finished chunk counter for a specific partition.
     * When the number of finished chunks matches the goalpost, the partition is marked as
     * finished.
     *
     * @param pid The partition ID to update.
     *
     * @throws std::logic_error If the partition has already reached the goalpost.
     */
    void add_finished_chunk(PartID pid);

    /**
     * @brief Returns whether all partitions are finished (non-blocking).
     *
     * @return True if all partitions are finished, otherwise False.
     */
    [[nodiscard]] bool all_finished() const;

    /**
     * @brief Callback function type called when a partition is finished.
     *
     * The callback receives the partition ID of the finished partition.
     *
     * @warning A callback must be fast and non-blocking and should not call any of the
     * `wait*` methods. And be very careful if acquiring locks. Ideally it should be used
     * to signal a separate thread to do the actual processing.
     *
     * @note When a callback is registered, it will be identified by the
     * FinishedCbId returned. So, if a callback needs to be preemptively canceled,
     * the corresponding identifier needs to be provided.
     *
     * @note Every callback will be called as and when each partition is finished. If
     * there were finished partitions before the callback was registered, the callback
     * will be called for them immediately by the caller thread. Else, the callback will
     * be called by the progress thread (Therefore, it will be called
     * `n_local_partitions_` times in total).
     *
     * @note Caller needs to be careful when using both callbacks and wait* methods
     * together.
     */
    using FinishedCallback = std::function<void(PartID)>;

    /**
     * @brief Type used to identify callbacks.
     */
    using FinishedCbId = size_t;

    /**
     * @brief Register a callback to be notified when any partition is finished.
     *
     * This function registers a callback that will be called when a partition is finished
     * (and for all currently finished partitions). The callback receives partition IDs as
     * they complete. If all partitions are already finished, the callback is executed
     * immediately for all partitions and invalid_cb_id is returned.
     *
     * @param cb The callback to invoke when partitions are finished.
     *
     * @return A unique callback ID that can be used to cancel the callback, or
     * invalid_cb_id if the callback was executed immediately.
     */
    FinishedCbId register_finished_callback(FinishedCallback&& cb);

    /**
     * @brief Special constant indicating an invalid or immediately-executed callback ID.
     *
     * This value is returned by register_finished_callback when the callback is executed
     * immediately (e.g., when all partitions are already finished).
     */
    static constexpr FinishedCbId invalid_cb_id =
        std::numeric_limits<FinishedCbId>::max();

    /**
     * @brief Cancel a previously registered callback.
     *
     * This function removes a callback registered with register_finished_callback using
     * its ID. It is safe to call this with invalid_cb_id or an already-cancelled ID.
     *
     * @param callback_id callback ID.
     */
    void remove_finished_callback(FinishedCbId callback_id);

    /**
     * @brief Returns the partition ID of a finished partition that hasn't been waited on
     * (blocking). Optionally a timeout (in ms) can be provided.
     *
     * This function blocks until a partition is finished and ready to be processed. If
     * the timeout is set and a partition is not available by the time, a
     * std::runtime_error will be thrown. The partition is removed from the internal
     * tracking after being returned.
     *
     * @param timeout Optional timeout (ms) to wait.
     *
<<<<<<< HEAD
     * @return The partition ID of a finished partition that contains data.
     *
     * @throws std::runtime_error If all partitions have already been waited on.
=======
     * @return The partition ID of a finished partition.
     *
     * @throws std::out_of_range If all partitions have already been waited on.
>>>>>>> 2b43c341
     * @throws std::runtime_error If timeout was set and no partitions have been finished
     * by the expiration.
     */
    PartID wait_any(std::optional<std::chrono::milliseconds> timeout = {});

    /**
     * @brief Wait for a specific partition to be finished (blocking). Optionally a
     * timeout (in ms) can be provided.
     *
     * This function blocks until the desired partition is finished and ready
     * to be processed. If the timeout is set and the requested partition is not available
     * by the time, a std::runtime_error will be thrown. Empty partitions are handled
     * by the empty_partition_cb and will not cause this method to return.
     * The partition is removed from the internal tracking after being waited on.
     *
     * @param pid The desired partition ID.
     * @param timeout Optional timeout (ms) to wait.
     *
<<<<<<< HEAD
     * @throws std::runtime_error If the desired partition is unavailable.
     * @throws std::runtime_error If timeout was set and requested partition has not been
     * finished by the expiration.
=======
     * @throws std::out_of_range If the desired partition is unavailable.
     * std::runtime_error If timeout was set and requested partition has been finished by
     * the expiration.
>>>>>>> 2b43c341
     */
    void wait_on(PartID pid, std::optional<std::chrono::milliseconds> timeout = {});

    /**
     * @brief Returns a description of this instance.
     * @return The description.
     */
    [[nodiscard]] std::string str() const;

  private:
    Rank const nranks_;
    std::function<void(PartID)>
        empty_partition_cb_;  ///< callback to notify when a partition is empty

    /// @brief Information about a local partition.
    struct PartitionInfo {
        Rank rank_count{0};  ///< number of ranks that have reported their chunk count.
        ChunkID chunk_goal{0};  ///< the goal of a partition. This keeps increasing until
                                ///< all ranks have reported their chunk count.
        ChunkID finished_chunk_count{
            0
        };  ///< The finished chunk counter of each partition. The goal of a partition has
        ///< been reached when its counter equals the goalpost.

        constexpr PartitionInfo() = default;

        constexpr void move_goalpost(ChunkID nchunks, Rank nranks) {
            RAPIDSMPF_EXPECTS(nchunks != 0, "the goalpost was moved by 0 chunks");
            RAPIDSMPF_EXPECTS(
                ++rank_count <= nranks, "the goalpost was moved more than one per rank"
            );
            chunk_goal += nchunks;
        }

        constexpr void add_finished_chunk(Rank nranks) {
            finished_chunk_count++;
            // only throw if rank_count == nranks
            RAPIDSMPF_EXPECTS(
                (rank_count < nranks) || (finished_chunk_count <= chunk_goal),
                "finished chunk exceeds the goal"
            );
        }

        // The partition is finished if the goalpost has been set by all ranks
        // and the number of finished chunks has reached the goal.
        [[nodiscard]] constexpr bool is_finished(Rank nranks) const {
            return rank_count == nranks && finished_chunk_count == chunk_goal;
        }

        [[nodiscard]] constexpr ChunkID data_chunk_goal() const {
            // there will always be a control message from each rank indicating how many
            // chunks it's sending. Chunk goal contains this control message for each
            // rank. Therefore, to get the data chunk goal, we need to subtract the number
            // of ranks that have reported their chunk count from the chunk goal.
            return chunk_goal - static_cast<ChunkID>(rank_count);
        }
    };

    // The goalpost of each partition. The goal is a rank counter to track how many ranks
    // has reported their goal, and a chunk counter that specifies the goal. It is only
    // when all ranks has reported their goal that the goalpost is final.
    std::unordered_map<PartID, PartitionInfo> goalposts_;

    std::vector<PartID> finished_partitions_{};  ///< partition IDs of finished partitions

    std::mutex finished_cbs_mutex_;  ///< mutex to protect the finished_cbs_ and
                                     ///< next_finished_cb_id_

    struct CallbackContainer {
        FinishedCbId cb_id;  ///< callback ID to identify the callback

        // index of the next partition that the callback is interested in. cb will
        // called from next_pid_idx to end of finished_partitions_
        size_t next_pid_idx;

        FinishedCallback cb;
    };

    std::vector<CallbackContainer> finished_cbs_{};
    FinishedCbId next_finished_cb_id_{0};  ///< next callback ID to assign

    // mutex to control access between the progress thread and the caller thread on shared
    // resources
    mutable std::mutex mutex_;  // TODO: use a shared_mutex lock?

    class WaitHandler;  ///< Handler to implement the wait* methods using callbacks
    std::unique_ptr<WaitHandler> wait_handler_;
};

}  // namespace detail

/**
 * @brief Overloads the stream insertion operator for the FinishCounter class.
 *
 * This function allows a description of a FinishCounter to be written to an output
 * stream.
 *
 * @param os The output stream to write to.
 * @param obj The object to write.
 * @return A reference to the modified output stream.
 */
inline std::ostream& operator<<(std::ostream& os, detail::FinishCounter const& obj) {
    os << obj.str();
    return os;
}

}  // namespace rapidsmpf::shuffler<|MERGE_RESOLUTION|>--- conflicted
+++ resolved
@@ -172,15 +172,9 @@
      *
      * @param timeout Optional timeout (ms) to wait.
      *
-<<<<<<< HEAD
-     * @return The partition ID of a finished partition that contains data.
+     * @return The partition ID of a finished partition.
      *
      * @throws std::runtime_error If all partitions have already been waited on.
-=======
-     * @return The partition ID of a finished partition.
-     *
-     * @throws std::out_of_range If all partitions have already been waited on.
->>>>>>> 2b43c341
      * @throws std::runtime_error If timeout was set and no partitions have been finished
      * by the expiration.
      */
@@ -199,15 +193,9 @@
      * @param pid The desired partition ID.
      * @param timeout Optional timeout (ms) to wait.
      *
-<<<<<<< HEAD
      * @throws std::runtime_error If the desired partition is unavailable.
      * @throws std::runtime_error If timeout was set and requested partition has not been
      * finished by the expiration.
-=======
-     * @throws std::out_of_range If the desired partition is unavailable.
-     * std::runtime_error If timeout was set and requested partition has been finished by
-     * the expiration.
->>>>>>> 2b43c341
      */
     void wait_on(PartID pid, std::optional<std::chrono::milliseconds> timeout = {});
 
