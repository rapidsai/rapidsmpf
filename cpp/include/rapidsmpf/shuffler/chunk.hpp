/**
 * SPDX-FileCopyrightText: Copyright (c) 2024-2025, NVIDIA CORPORATION & AFFILIATES.
 * SPDX-License-Identifier: Apache-2.0
 */
#pragma once

#include <memory>
#include <sstream>
#include <vector>

#include <cuda/std/span>

#include <rapidsmpf/buffer/buffer.hpp>
#include <rapidsmpf/buffer/packed_data.hpp>
#include <rapidsmpf/communicator/communicator.hpp>

namespace rapidsmpf::shuffler {

/**
 * @brief Partition ID, which goes from 0 to the total number of partitions
 *
 * The `PartID` is always referring to a partition globally.
 */
using PartID = std::uint32_t;

namespace detail {

/**
 * @brief The globally unique ID of a chunk.
 */
using ChunkID = std::uint64_t;

/**
 * @brief Chunk with multiple messages. This class contains two buffers for concatenated
 * metadata and data.
 *
 * When the Chunk is serialized, the format is as follows:
 * - chunk_id: uint64_t, ID of the chunk
 * - n_elements: size_t, Number of messages in the chunk
 * - [partition_ids]: vector<PartID>, Partition IDs of the messages, size = n_elements
 * - [expected_num_chunks]: vector<size_t>, Expected number of chunks of the messages,
 * size = n_elements
 * - [meta_offsets]: vector<uint32_t>, Prefix sums (excluding 0) of the metadata sizes
 * of the messages, size = n_elements
 * - [data_offsets]: vector<uint64_t>, Prefix sums (excluding 0) of the data sizes of
 * the messages, size = n_elements
 * - [concat_metadata]: vector<uint8_t>, Concatenated metadata of the messages,
 * size = meta_offsets[n_elements - 1]
 *
 * For a chunk with N messages with M bytes of concat metadata the size of serialized
 * buffer is sizeof(ChunkID) + sizeof(size_t) + N * (sizeof(PartID) + sizeof(size_t) +
 * sizeof(uint32_t) + sizeof(uint64_t)) + M = 16 + N * 24 + M bytes.
 *
 * For a chunk with a single control message (ie. M = 0), the size of the serialized
 * buffer is 40 bytes.
 *
 * For a chunk with a single message with M bytes of metadata, the size of the serialized
 * buffer is 40 + M bytes.
 */
class Chunk {
    // friend a method that creates a dummy chunk for testing
    friend Chunk make_dummy_chunk(ChunkID, PartID);

  public:
    /**
     * @brief The size of the metadata message header.
     *
     * @param n_messages The number of messages in the chunk.
     * @return The size of the metadata message header.
     */
    static constexpr size_t metadata_message_header_size(size_t n_messages) {
        return sizeof(ChunkID) + sizeof(size_t)
               + n_messages
                     * (sizeof(PartID) + sizeof(size_t) + sizeof(uint32_t)
                        + sizeof(uint64_t));
    }

    /**
     * @brief The ID of the chunk.
     *
     * @return The ID of the chunk.
     */
    [[nodiscard]] constexpr ChunkID chunk_id() const {
        return chunk_id_;
    }

    /**
     * @brief The number of messages in the chunk.
     *
     * @return The number of messages in the chunk.
     */
    [[nodiscard]] size_t n_messages() const {
        return part_ids_.size();
    }

    /**
     * @brief Partition ID of the i-th message.
     *
     * @param i The index of the message.
     * @return The ID of the partition.
     */
    [[nodiscard]] PartID part_id(size_t i) const {
        return part_ids_.at(i);
    }

    /**
     * @brief The expected number of chunks of the i-th message.
     *
     * @param i The index of the message.
     * @return The expected number of chunks for the message. Non-zero when the message
     * is a control message, otherwise zero (data message).
     */
    [[nodiscard]] size_t expected_num_chunks(size_t i) const {
        return expected_num_chunks_.at(i);
    }

    /**
     * @brief Whether the i-th message is a control message.
     *
     * @param i The index of the message.
     * @return True if the message is a control message, false otherwise.
     */
<<<<<<< HEAD
    inline bool is_control_message(size_t i) const {
        // We use `expected_num_chunks > 0` to flag a message as a "control message".
=======
    [[nodiscard]] bool is_control_message(size_t i) const {
>>>>>>> 8abb0baa
        return expected_num_chunks(i) > 0;
    }

    /**
     * @brief Get the data of the i-th message, as a new chunk.
     *
     * @param new_chunk_id The ID of the new chunk.
     * @param i The index of the message.
     * @param stream The CUDA stream to use for copying the data.
     * @param br The buffer resource to use for copying the data.
     * @return A new chunk containing the data of the i-th message.
     * @note This will create a copy of the packed data. If there is only one message and
     * the message is a data message, the buffers will be moved to the new chunk.
     * Otherwise a new chunk will be created by copying data. If the i'th message is,
     *  - control message, the metadata and data buffers will be nullptr
     *  - data message, both metadata and data buffers will be non-null (for a
     *    metadata-only message, the data buffer will be an empty HOST buffer)
     *
     * @throws std::out_of_range if the index is out of bounds.
     */
    Chunk get_data(
        ChunkID new_chunk_id, size_t i, rmm::cuda_stream_view stream, BufferResource* br
    );

    /**
     * @brief Get the size of the metadata of the i-th message.
     *
     * @param i The index of the message.
     * @return The size of the metadata of the message. Zero when the message is a
     * control message, otherwise the size of `PackedData::metadata`.
     */
    [[nodiscard]] uint32_t metadata_size(size_t i) const {
        return i == 0 ? meta_offsets_.at(0)
                      : meta_offsets_.at(i) - meta_offsets_.at(i - 1);
    }

    /**
     * @brief Get the size of the packed data of the i-th message.
     *
     * @param i The index of the message.
     * @return The size of the packed data of the message. Zero when the message is a
     * control message, otherwise the size of `PackedData::gpu_data` of the message.
     */
    [[nodiscard]] size_t data_size(size_t i) const {
        return i == 0 ? data_offsets_.at(0)
                      : data_offsets_.at(i) - data_offsets_.at(i - 1);
    }

    /**
     * @brief Set the data buffer.
     *
     * @param data The data buffer.
     */
    void set_data_buffer(std::unique_ptr<Buffer> data) {
        RAPIDSMPF_EXPECTS(!data_, "buffer is already set");
        data_ = std::move(data);
    }

    /**
     * @brief Whether the data buffer is set.
     *
     * @return True if the data buffer is set, false otherwise.
     */
    [[nodiscard]] bool is_data_buffer_set() const {
        return data_ != nullptr;
    }

    /**
     * @brief Whether the metadata buffer is set.
     *
     * @return True if the metadata buffer is set, false otherwise.
     */
    [[nodiscard]] bool is_metadata_buffer_set() const {
        return metadata_ != nullptr && !metadata_->empty();
    }

    /**
     * @brief Get the memory type of the data buffer.
     *
     * @return The memory type of the data buffer.
     */
    [[nodiscard]] MemoryType data_memory_type() const {
        RAPIDSMPF_EXPECTS(data_, "data buffer is not set");
        return data_->mem_type();
    }

    /**
     * @brief Get the size of the concatenated data.
     *
     * @return The size of the concatenated data.
     */
    [[nodiscard]] size_t concat_data_size() const {
        return data_offsets_[n_messages() - 1];
    }

    /**
     * @brief Get the size of the concatenated metadata.
     *
     * @return The size of the concatenated metadata.
     */
    [[nodiscard]] size_t concat_metadata_size() const {
        return meta_offsets_[n_messages() - 1];
    }

    /**
     * @brief Release the ownership of the metadata buffer.
     *
     * @return The metadata buffer.
     */
    [[nodiscard]] std::unique_ptr<std::vector<uint8_t>> release_metadata_buffer() {
        return std::move(metadata_);
    }

    /**
     * @brief Release the ownership of the data buffer.
     *
     * @return The data buffer.
     */
    [[nodiscard]] std::unique_ptr<Buffer> release_data_buffer() {
        return std::move(data_);
    }

    /**
     * @brief Create a single-message chunk from a packed data.
     *
     * @param chunk_id The ID of the chunk.
     * @param part_id The ID of the partition.
     * @param packed_data The packed data.
     * @param event The CUDA event.
     * @param stream The CUDA stream.
     * @param br The buffer resource.
     * @return The chunk.
     */
    static Chunk from_packed_data(
        ChunkID chunk_id,
        PartID part_id,
        PackedData&& packed_data,
        std::shared_ptr<Buffer::Event> event,
        rmm::cuda_stream_view stream,
        BufferResource* br
    );

    /**
     * @brief Create a single-message chunk for a finished partition (control
     * message).
     *
     * @param chunk_id The ID of the chunk.
     * @param part_id The ID of the partition.
     * @param expected_num_chunks The expected number of chunks.
     * @return The chunk.
     */
    static Chunk from_finished_partition(
        ChunkID chunk_id, PartID part_id, size_t expected_num_chunks
    );

    /**
     * @brief Create a chunk by deserializing a metadata message.
     *
     * @param msg The metadata message received from another rank.
     * @param validate Whether to validate the metadata buffer.
     * @return The chunk.
     *
     * @throws std::runtime_error if the metadata buffer does not follow the expected
     * format and `validate` is true.
     */
    static Chunk deserialize(std::vector<uint8_t> const& msg, bool validate = true);

    /**
     * @brief Validate if a deserialized buffer follows the Chunk format.
     *
     * @param serialized_buf The deserialized buffer to validate.
     * @return True if the deserialized buffer follows the Chunk format, false
     * otherwise.
     */
    static bool validate_format(std::vector<uint8_t> const& serialized_buf);

    /**
     * @brief Whether the chunk is ready for consumption.
     *
     * @return True if the chunk is ready, false otherwise.
     * @note chunk is ready if it has no data or if the data is ready. data_ buffer
     * could be set later, so we need to check if it is non-null.
     */
    [[nodiscard]] inline bool is_ready() const {
        // data_offsets_[-1] contains the size of the data buffer. If it is 0, the chunk
        // has no data messages, so it is ready. Else, the chunk is ready if the data
        // buffer is non-null and the data buffer is ready.
        return !data_offsets_.empty()
               && (data_offsets_[n_messages() - 1] == 0 || (data_ && data_->is_ready()));
    }

    /**
     * @brief Returns a description of this chunk.
     *
     * @return The description.
     */
    [[nodiscard]] std::string str() const;

    /**
     * @brief Returns a metadata message that represents this chunk.
     *
     * @returns The metadata message as a serialized byte vector.
     */
    [[nodiscard]] std::unique_ptr<std::vector<uint8_t>> serialize() const;

    /**
     * @brief Concatenate multiple chunks into a single chunk.
     *
     * @param chunks Vector of chunks to concatenate. The chunks will be moved from this
     * vector.
     * @param chunk_id The ID for the resulting concatenated chunk.
     * @param stream The CUDA stream to use for copying data.
     * @param br The buffer resource to use for memory allocation.
     * @param preferred_mem_type The preferred memory type to use for the concatenated
     * data buffer.
     * @return Chunk The concatenated chunk.
     * @throws std::logic_error if the input vector is empty.
     */
    static Chunk concat(
        std::vector<Chunk>&& chunks,
        ChunkID chunk_id,
        rmm::cuda_stream_view stream,
        BufferResource* br,
        std::optional<MemoryType> preferred_mem_type = std::nullopt
    );

  private:
    // constructor
    Chunk(
        ChunkID chunk_id,
        std::vector<PartID> part_ids,
        std::vector<size_t> expected_num_chunks,
        std::vector<uint32_t> meta_offsets,
        std::vector<uint64_t> data_offsets,
        std::unique_ptr<std::vector<uint8_t>> metadata = nullptr,
        std::unique_ptr<Buffer> data = nullptr
    );

    ChunkID const chunk_id_;  ///< The ID of the chunk.
    std::vector<PartID> const
        part_ids_;  ///< The partition IDs of the messages in the chunk.
    std::vector<size_t> const expected_num_chunks_;  ///< The expected number of chunks of
                                                     ///< the messages in the chunk.
    std::vector<uint32_t> const
        meta_offsets_;  ///< The offsets of the metadata of the messages in the chunk.
    std::vector<uint64_t> const
        data_offsets_;  ///< The offsets of the data of the messages in the chunk.

    /// Metadata buffer that contains information about the messages in the chunk.
    std::unique_ptr<std::vector<uint8_t>> metadata_;

    /// Concatenated data buffer of the messages in the chunk.
    std::unique_ptr<Buffer> data_;
};

/**
 * @brief Represents a message indicating readiness to receive data for a specific chunk.
 */
class ReadyForDataMessage {
  public:
    ChunkID cid;  ///< Chunk ID associated with the message.

    /**
     * @brief Serializes the message into a byte array.
     *
     * @return A serialized byte vector representing the message.
     */
    [[nodiscard]] std::unique_ptr<std::vector<uint8_t>> pack() {
<<<<<<< HEAD
        auto msg = std::make_unique<std::vector<uint8_t>>(sizeof(ChunkID));
        std::memcpy(msg->data(), &cid, sizeof(cid));
=======
        auto msg = std::make_unique<std::vector<uint8_t>>(sizeof(ReadyForDataMessage));
        *reinterpret_cast<ReadyForDataMessage*>(msg->data()) = {.pid = pid, .cid = cid};
>>>>>>> 8abb0baa
        return msg;
    }

    /**
     * @brief Deserializes a message from a byte array.
     *
     * @param msg A serialized message byte vector.
     * @return A `ReadyForDataMessage` object.
     */
    [[nodiscard]] static ReadyForDataMessage unpack(
        std::unique_ptr<std::vector<uint8_t>> const& msg
    ) {
        ChunkID cid;
        std::memcpy(&cid, msg->data(), sizeof(cid));
        return ReadyForDataMessage{cid};
    }

    /**
     * @brief Returns a description of this instance.
     * @return The description.
     */
    [[nodiscard]] std::string str() const {
        std::stringstream ss;
        ss << "ReadyForDataMessage(cid=" << cid << ")";
        return ss.str();
    }
};

/**
 * @brief Overloads the stream insertion operator for the Chunk class.
 *
 * This function allows a description of a Chunk to be written to an output stream.
 *
 * @param os The output stream to write to.
 * @param obj The object to write.
 * @return A reference to the modified output stream.
 */
inline std::ostream& operator<<(std::ostream& os, Chunk const& obj) {
    os << obj.str();
    return os;
}

/**
 * @brief Overloads the stream insertion operator for the ReadyForDataMessage class.
 *
 * This function allows a description of a ReadyForDataMessage to be written to an output
 * stream.
 *
 * @param os The output stream to write to.
 * @param obj The object to write.
 * @return A reference to the modified output stream.
 */
inline std::ostream& operator<<(std::ostream& os, ReadyForDataMessage const& obj) {
    os << obj.str();
    return os;
}

}  // namespace detail
}  // namespace rapidsmpf::shuffler<|MERGE_RESOLUTION|>--- conflicted
+++ resolved
@@ -120,12 +120,8 @@
      * @param i The index of the message.
      * @return True if the message is a control message, false otherwise.
      */
-<<<<<<< HEAD
-    inline bool is_control_message(size_t i) const {
+    [[nodiscard]] inline bool is_control_message(size_t i) const {
         // We use `expected_num_chunks > 0` to flag a message as a "control message".
-=======
-    [[nodiscard]] bool is_control_message(size_t i) const {
->>>>>>> 8abb0baa
         return expected_num_chunks(i) > 0;
     }
 
@@ -394,13 +390,8 @@
      * @return A serialized byte vector representing the message.
      */
     [[nodiscard]] std::unique_ptr<std::vector<uint8_t>> pack() {
-<<<<<<< HEAD
         auto msg = std::make_unique<std::vector<uint8_t>>(sizeof(ChunkID));
         std::memcpy(msg->data(), &cid, sizeof(cid));
-=======
-        auto msg = std::make_unique<std::vector<uint8_t>>(sizeof(ReadyForDataMessage));
-        *reinterpret_cast<ReadyForDataMessage*>(msg->data()) = {.pid = pid, .cid = cid};
->>>>>>> 8abb0baa
         return msg;
     }
 
