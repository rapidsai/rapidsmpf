--- conflicted
+++ resolved
@@ -17,32 +17,12 @@
 
 #include <rapidsmpf/cuda_event.hpp>
 #include <rapidsmpf/error.hpp>
-<<<<<<< HEAD
 #include <rapidsmpf/memory/host_buffer.hpp>
-=======
 #include <rapidsmpf/memory/memory_type.hpp>
->>>>>>> 4a44bf7b
 #include <rapidsmpf/utils.hpp>
 
 namespace rapidsmpf {
 
-<<<<<<< HEAD
-
-/// @brief Enum representing the type of memory.
-enum class MemoryType : int {
-    DEVICE = 0,  ///< Device memory
-    HOST = 1  ///< Host memory
-};
-
-/// @brief The lowest memory type that can be spilled to.
-constexpr MemoryType LowestSpillType = MemoryType::HOST;
-
-/// @brief Array of all the different memory types.
-/// @note Ensure that this array is always sorted in decreasing order of preference.
-constexpr std::array<MemoryType, 2> MEMORY_TYPES{{MemoryType::DEVICE, MemoryType::HOST}};
-
-=======
->>>>>>> 4a44bf7b
 /**
  * @brief Buffer representing device or host memory.
  *
