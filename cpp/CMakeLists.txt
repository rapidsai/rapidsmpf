--- conflicted
+++ resolved
@@ -82,17 +82,21 @@
 include(../cmake/thirdparty/get_cudf.cmake)
 if(RAPIDSMP_BUILD_TESTS)
   include(../cmake/thirdparty/get_gtest.cmake)
-<<<<<<< HEAD
-  rapids_cpm_find(MPI REQUIRED)
-  rapids_cpm_find(UCX REQUIRED)
-  rapids_cpm_find(UCXX REQUIRED)
-=======
   rapids_find_package(
     MPI REQUIRED
     BUILD_EXPORT_SET rapidsmp-exports
     INSTALL_EXPORT_SET rapidsmp-exports
   )
->>>>>>> 46c7cea5
+  rapids_find_package(
+    UCX REQUIRED
+    BUILD_EXPORT_SET rapidsmp-exports
+    INSTALL_EXPORT_SET rapidsmp-exports
+  )
+  rapids_find_package(
+    UCXX REQUIRED
+    BUILD_EXPORT_SET rapidsmp-exports
+    INSTALL_EXPORT_SET rapidsmp-exports
+  )
 endif()
 
 # ##################################################################################################
