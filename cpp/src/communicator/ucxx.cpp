--- conflicted
+++ resolved
@@ -384,13 +384,8 @@
             {
                 progress_worker();
             }
-<<<<<<< HEAD
         } else {  // non-root ranks respond to root's broadcast
-            auto endpoint = get_endpoint(0);
-=======
-        } else {
             auto endpoint = get_endpoint(Rank(0));
->>>>>>> c25f6669
 
             auto req = endpoint->amRecv();
             while (!req->isCompleted()) {
