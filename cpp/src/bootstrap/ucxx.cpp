/**
 * SPDX-FileCopyrightText: Copyright (c) 2025, NVIDIA CORPORATION & AFFILIATES.
 * SPDX-License-Identifier: Apache-2.0
 */

#include <rapidsmpf/config.hpp>

#ifdef RAPIDSMPF_HAVE_UCXX

#include <chrono>
#include <cstdlib>
#include <memory>
#include <string>

#include <cuda_device_runtime_api.h>

#include <rapidsmpf/bootstrap/bootstrap.hpp>
#include <rapidsmpf/bootstrap/ucxx.hpp>
#include <rapidsmpf/bootstrap/utils.hpp>
#include <rapidsmpf/communicator/ucxx.hpp>
#include <rapidsmpf/error.hpp>

namespace rapidsmpf::bootstrap {

<<<<<<< HEAD
=======
bool is_running_with_rrun() {
    return std::getenv("RAPIDSMPF_RANK") != nullptr;
}

Rank get_nranks() {
    RAPIDSMPF_EXPECTS(
        is_running_with_rrun(),
        "get_nranks() can only be called when running with `rrun`. "
        "Set RAPIDSMPF_RANK environment variable or use a launcher like 'rrun'.",
        std::runtime_error
    );

    char const* nranks_str = std::getenv("RAPIDSMPF_NRANKS");
    RAPIDSMPF_EXPECTS(
        nranks_str != nullptr,
        "RAPIDSMPF_NRANKS environment variable not set. "
        "Make sure to use a rrun launcher to call this function.",
        std::runtime_error
    );

    try {
        return std::stoi(nranks_str);
    } catch (...) {
        RAPIDSMPF_FAIL(
            "Failed to parse integer from RAPIDSMPF_NRANKS environment variable: "
                + std::string(nranks_str),
            std::runtime_error
        );
    }
}

>>>>>>> d74a84cb
std::shared_ptr<ucxx::UCXX> create_ucxx_comm(Backend backend, config::Options options) {
    auto ctx = init(backend);

    // Ensure CUDA context is created before UCX is initialized
    cudaFree(nullptr);

    std::shared_ptr<ucxx::UCXX> comm;

    if (ctx.rank == 0) {
        // Create root UCXX communicator
        auto ucxx_initialized_rank =
            ucxx::init(nullptr, ctx.nranks, std::nullopt, options);
        comm = std::make_shared<ucxx::UCXX>(std::move(ucxx_initialized_rank), options);

        // Get the listener address and publish
        auto listener_address = comm->listener_address();
        auto root_worker_address_str =
            std::get<std::shared_ptr<::ucxx::Address>>(listener_address.address)
                ->getString();
        put(ctx, "ucxx_root_address", root_worker_address_str);
    } else {
        // Worker ranks retrieve the root address and connect
        auto root_worker_address_str =
            get(ctx, "ucxx_root_address", std::chrono::seconds{30});
        auto root_worker_address =
            ::ucxx::createAddressFromString(root_worker_address_str);

        auto ucxx_initialized_rank =
            ucxx::init(nullptr, ctx.nranks, root_worker_address, options);
        comm = std::make_shared<ucxx::UCXX>(std::move(ucxx_initialized_rank), options);
    }
    comm->barrier();
    return comm;
}
}  // namespace rapidsmpf::bootstrap

#endif  // RAPIDSMPF_HAVE_UCXX<|MERGE_RESOLUTION|>--- conflicted
+++ resolved
@@ -21,12 +21,6 @@
 #include <rapidsmpf/error.hpp>
 
 namespace rapidsmpf::bootstrap {
-
-<<<<<<< HEAD
-=======
-bool is_running_with_rrun() {
-    return std::getenv("RAPIDSMPF_RANK") != nullptr;
-}
 
 Rank get_nranks() {
     RAPIDSMPF_EXPECTS(
@@ -55,7 +49,6 @@
     }
 }
 
->>>>>>> d74a84cb
 std::shared_ptr<ucxx::UCXX> create_ucxx_comm(Backend backend, config::Options options) {
     auto ctx = init(backend);
 
