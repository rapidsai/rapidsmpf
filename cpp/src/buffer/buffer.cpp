--- conflicted
+++ resolved
@@ -4,15 +4,12 @@
  */
 #include <stdexcept>
 
-<<<<<<< HEAD
 #include <cuda/std/cstddef>
 
-#include <rapidsmp/buffer/buffer.hpp>
-#include <rapidsmp/buffer/resource.hpp>
-=======
+#include <cuda/std/cstddef>
+
 #include <rapidsmpf/buffer/buffer.hpp>
 #include <rapidsmpf/buffer/resource.hpp>
->>>>>>> 30c0844d
 
 namespace rapidsmpf {
 
@@ -108,7 +105,6 @@
     );
 }
 
-<<<<<<< HEAD
 std::unique_ptr<Buffer> Buffer::copy_slice(
     std::ptrdiff_t offset, std::ptrdiff_t length, rmm::cuda_stream_view stream
 ) const {
@@ -219,7 +215,114 @@
     );
 }
 
-}  // namespace rapidsmp
-=======
-}  // namespace rapidsmpf
->>>>>>> 30c0844d
+std::unique_ptr<Buffer> Buffer::copy_slice(
+    std::ptrdiff_t offset, std::ptrdiff_t length, rmm::cuda_stream_view stream
+) const {
+    RAPIDSMP_EXPECTS(offset <= std::ptrdiff_t(size), "offset can't be more than size");
+    RAPIDSMP_EXPECTS(
+        offset + length <= std::ptrdiff_t(size), "offset + length can't be more than size"
+    );
+    return std::visit(
+        overloaded{
+            [&](const HostStorageT& storage) {
+                return std::unique_ptr<Buffer>(new Buffer{
+                    std::make_unique<std::vector<uint8_t>>(
+                        storage->begin() + offset, storage->begin() + offset + length
+                    ),
+                    br
+                });
+            },
+            [&](DeviceStorageT const& storage) {
+                return std::unique_ptr<Buffer>(new Buffer{
+                    std::make_unique<rmm::device_buffer>(
+                        static_cast<cuda::std::byte*>(storage->data()) + offset,
+                        length,
+                        stream,
+                        br->device_mr()
+                    ),
+                    br
+                });
+            }
+        },
+        storage_
+    );
+}
+
+std::unique_ptr<Buffer> Buffer::copy_slice(
+    MemoryType target,
+    std::ptrdiff_t offset,
+    std::ptrdiff_t length,
+    rmm::cuda_stream_view stream
+) const {
+    RAPIDSMP_EXPECTS(offset <= std::ptrdiff_t(size), "offset can't be more than size");
+    RAPIDSMP_EXPECTS(
+        offset + length <= std::ptrdiff_t(size), "offset + length can't be more than size"
+    );
+
+    if (mem_type() == target) {
+        return copy_slice(offset, length, stream);
+    }
+
+    // Implement the copy between each possible memory types (both directions).
+    return std::visit(
+        overloaded{
+            [&](const HostStorageT& storage) {  // host -> device
+                return std::unique_ptr<Buffer>(new Buffer{
+                    std::make_unique<rmm::device_buffer>(
+                        static_cast<uint8_t const*>(storage->data()) + offset,
+                        length,
+                        stream,
+                        br->device_mr()
+                    ),
+                    br
+                });
+            },
+            [&](DeviceStorageT const& storage) {  // device -> host
+                {
+                    auto ret = std::make_unique<std::vector<uint8_t>>(length);
+                    RAPIDSMP_CUDA_TRY_ALLOC(cudaMemcpyAsync(
+                        ret->data(),
+                        static_cast<cuda::std::byte const*>(storage->data()) + offset,
+                        size_t(length),
+                        cudaMemcpyDeviceToHost,
+                        stream
+                    ));
+                    return std::unique_ptr<Buffer>(new Buffer{std::move(ret), br});
+                }
+            }
+        },
+        storage_
+    );
+}
+
+std::ptrdiff_t Buffer::copy_to(
+    Buffer& dest, std::ptrdiff_t offset, rmm::cuda_stream_view stream
+) const {
+    RAPIDSMP_EXPECTS(mem_type() == dest.mem_type(), "buffer mem type mismatch");
+    RAPIDSMP_EXPECTS(
+        dest.size >= (size_t(offset) + size), "offset can't be more than size"
+    );
+    return std::visit(
+        overloaded{
+            [&](const HostStorageT& storage) {
+                std::memcpy(
+                    static_cast<uint8_t*>(dest.data()) + offset, storage->data(), size
+                );
+                return std::ptrdiff_t(size);
+            },
+            [&](DeviceStorageT const& storage) {
+                RAPIDSMP_CUDA_TRY_ALLOC(cudaMemcpyAsync(
+                    static_cast<cuda::std::byte*>(dest.data()) + offset,
+                    storage->data(),
+                    size,
+                    cudaMemcpyDeviceToDevice,
+                    stream
+                ));
+                return std::ptrdiff_t(size);
+            }
+        },
+        storage_
+    );
+}
+
+}  // namespace rapidsmpf