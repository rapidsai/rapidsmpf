--- conflicted
+++ resolved
@@ -87,10 +87,8 @@
     std::iota(finished.begin(), finished.end(), 0);
     shuffler.insert_finished(std::move(finished));
 
-    std::cout << "shuffler.finished(): " << shuffler.finished() << std::endl;
     while (!shuffler.finished()) {
         auto finished_partition = shuffler.wait_any();
-        std::cout << "finished_partition: " << finished_partition << std::endl;
         auto packed_chunks = shuffler.extract(finished_partition);
         co_await ch_out->send(
             std::make_unique<PartitionVectorChunk>(
@@ -100,8 +98,6 @@
     }
     co_await ch_out->drain(ctx->executor());
 }
-
-<<<<<<< HEAD
 std::pair<Node, Node> shuffler_nb(
     std::shared_ptr<Context> ctx,
     rmm::cuda_stream_view stream,
@@ -209,6 +205,4 @@
     };
 }
 
-=======
->>>>>>> b7ff5653
 }  // namespace rapidsmpf::streaming::node