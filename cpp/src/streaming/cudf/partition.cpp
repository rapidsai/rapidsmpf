/**
 * SPDX-FileCopyrightText: Copyright (c) 2025, NVIDIA CORPORATION & AFFILIATES.
 * SPDX-License-Identifier: Apache-2.0
 */
#include <memory>

#include <cudf/partitioning.hpp>

#include <rapidsmpf/integrations/cudf/partition.hpp>
#include <rapidsmpf/streaming/chunks/partition.hpp>
#include <rapidsmpf/streaming/cudf/partition.hpp>
#include <rapidsmpf/streaming/cudf/table_chunk.hpp>

namespace rapidsmpf::streaming::node {


Node partition_and_pack(
    std::shared_ptr<Context> ctx,
    std::shared_ptr<Channel> ch_in,
    std::shared_ptr<Channel> ch_out,
    std::vector<cudf::size_type> columns_to_hash,
    int num_partitions,
    cudf::hash_id hash_function,
    uint32_t seed
) {
    ShutdownAtExit c{ch_in, ch_out};

    co_await ctx->executor()->schedule();
    while (true) {
        auto msg = co_await ch_in->receive();
        if (msg.empty()) {
            break;
        }
        auto table = msg.release<TableChunk>();
        auto reservation = ctx->br()->reserve_and_spill(
            MemoryType::DEVICE, table.make_available_cost(), false
        );
        auto tbl = table.make_available(reservation);

        PartitionMapChunk partition_map{
            .data = rapidsmpf::partition_and_pack(
                tbl.table_view(),
                std::move(columns_to_hash),
                num_partitions,
                hash_function,
                seed,
                tbl.stream(),
                ctx->br(),
                ctx->statistics()
            )
        };

        co_await ch_out->send(
<<<<<<< HEAD
            Message{std::make_unique<PartitionMapChunk>(std::move(partition_map))}
=======
            Message{
                msg.sequence_number(),
                std::make_unique<PartitionMapChunk>(std::move(partition_map))
            }
>>>>>>> b78cc4de
        );
    }
    co_await ch_out->drain(ctx->executor());
}

Node unpack_and_concat(
    std::shared_ptr<Context> ctx,
    std::shared_ptr<Channel> ch_in,
    std::shared_ptr<Channel> ch_out
) {
    ShutdownAtExit c{ch_in, ch_out};
    co_await ctx->executor()->schedule();
    while (true) {
        auto msg = co_await ch_in->receive();
        if (msg.empty()) {
            break;
        }

        // If receiving a partition map, we convert it to a vector and discard
        // partition IDs.
        std::uint64_t seq = msg.sequence_number();
        std::vector<PackedData> data;
        if (msg.holds<PartitionMapChunk>()) {
            auto partition_map = msg.release<PartitionMapChunk>();
            data = to_vector(std::move(partition_map.data));
        } else {
            auto partition_vec = msg.release<PartitionVectorChunk>();
            data = std::move(partition_vec.data);
        }
        // Get a stream for the concatenated table chunk.
        auto stream = ctx->br()->stream_pool().get_stream();

        std::unique_ptr<cudf::table> ret = rapidsmpf::unpack_and_concat(
            rapidsmpf::unspill_partitions(std::move(data), ctx->br(), false),
            stream,
            ctx->br(),
            ctx->statistics()
        );
        co_await ch_out->send(
            Message{seq, std::make_unique<TableChunk>(std::move(ret), stream)}
        );
    }
    co_await ch_out->drain(ctx->executor());
}

}  // namespace rapidsmpf::streaming::node<|MERGE_RESOLUTION|>--- conflicted
+++ resolved
@@ -51,14 +51,10 @@
         };
 
         co_await ch_out->send(
-<<<<<<< HEAD
-            Message{std::make_unique<PartitionMapChunk>(std::move(partition_map))}
-=======
             Message{
                 msg.sequence_number(),
                 std::make_unique<PartitionMapChunk>(std::move(partition_map))
             }
->>>>>>> b78cc4de
         );
     }
     co_await ch_out->drain(ctx->executor());
