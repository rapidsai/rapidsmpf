/**
 * SPDX-FileCopyrightText: Copyright (c) 2025, NVIDIA CORPORATION & AFFILIATES.
 * SPDX-License-Identifier: Apache-2.0
 */
#include <memory>

#include <cudf/partitioning.hpp>

#include <rapidsmpf/integrations/cudf/partition.hpp>
#include <rapidsmpf/streaming/cudf/partition.hpp>

namespace rapidsmpf::streaming::node {


Node partition_and_pack(
    std::shared_ptr<Context> ctx,
    std::shared_ptr<Channel> ch_in,
    std::shared_ptr<Channel> ch_out,
    std::vector<cudf::size_type> columns_to_hash,
    int num_partitions,
    cudf::hash_id hash_function,
    uint32_t seed
) {
    ShutdownAtExit c{ch_in, ch_out};

    co_await ctx->executor()->schedule();
    while (true) {
        auto msg = co_await ch_in->receive();
        if (msg.empty()) {
            break;
        }
        auto table = msg.release<TableChunk>();
        auto reservation = ctx->br()->reserve_and_spill(
            MemoryType::DEVICE, table.make_available_cost(), false
        );
        auto tbl = table.make_available(reservation);

        PartitionMapChunk partition_map{
            .sequence_number = tbl.sequence_number(),
            .data = rapidsmpf::partition_and_pack(
                tbl.table_view(),
                std::move(columns_to_hash),
                num_partitions,
                hash_function,
                seed,
                tbl.stream(),
                ctx->br(),
                ctx->statistics()
            )
        };

        co_await ch_out->send(
            std::make_unique<PartitionMapChunk>(std::move(partition_map))
        );
    }
    co_await ch_out->drain(ctx->executor());
}

Node unpack_and_concat(
    std::shared_ptr<Context> ctx,
    std::shared_ptr<Channel> ch_in,
    std::shared_ptr<Channel> ch_out
) {
    ShutdownAtExit c{ch_in, ch_out};
    co_await ctx->executor()->schedule();
    while (true) {
        auto msg = co_await ch_in->receive();
        if (msg.empty()) {
            break;
        }

        // If receiving a partition map, we convert it to a vector and discards
        // partition IDs.
        std::uint64_t seq;
        std::vector<PackedData> data;
        if (msg.holds<PartitionMapChunk>()) {
            auto partition_map = msg.release<PartitionMapChunk>();
            seq = partition_map.sequence_number;
            data = to_vector(std::move(partition_map.data));
        } else {
            auto partition_vec = msg.release<PartitionVectorChunk>();
            seq = partition_vec.sequence_number;
            data = std::move(partition_vec.data);
<<<<<<< HEAD
        }
        // TODO: Get a stream from the buffer resource
        if (data.size() > 0) {
            stream = data[0].data->stream();
=======
>>>>>>> 54b35f7c
        }
        // Get a stream for the concatenated table chunk.
        auto stream = ctx->br()->stream_pool().get_stream();

        std::unique_ptr<cudf::table> ret = rapidsmpf::unpack_and_concat(
            rapidsmpf::unspill_partitions(std::move(data), ctx->br(), false),
            stream,
            ctx->br(),
            ctx->statistics()
        );
        co_await ch_out->send(std::make_unique<TableChunk>(seq, std::move(ret), stream));
    }
    co_await ch_out->drain(ctx->executor());
}

}  // namespace rapidsmpf::streaming::node<|MERGE_RESOLUTION|>--- conflicted
+++ resolved
@@ -81,13 +81,6 @@
             auto partition_vec = msg.release<PartitionVectorChunk>();
             seq = partition_vec.sequence_number;
             data = std::move(partition_vec.data);
-<<<<<<< HEAD
-        }
-        // TODO: Get a stream from the buffer resource
-        if (data.size() > 0) {
-            stream = data[0].data->stream();
-=======
->>>>>>> 54b35f7c
         }
         // Get a stream for the concatenated table chunk.
         auto stream = ctx->br()->stream_pool().get_stream();
