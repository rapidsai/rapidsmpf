--- conflicted
+++ resolved
@@ -131,25 +131,13 @@
     unpacked.reserve(partitions.size());
     references.reserve(partitions.size());
     for (auto& packed_data : partitions) {
-<<<<<<< HEAD
         if (!packed_data.empty()) {
-            unpacked.push_back(cudf::unpack(references.emplace_back(
-                std::move(packed_data.metadata),
-                br->move_to_device_buffer(std::move(packed_data.gpu_data))
-            )));
-=======
-        RAPIDSMPF_EXPECTS(
-            (!packed_data.metadata) == (!packed_data.gpu_data),
-            "the metadata and gpu_data pointers cannot be null and non-null",
-            std::invalid_argument
-        );
-        if (packed_data.metadata) {
             unpacked.push_back(
                 cudf::unpack(references.emplace_back(
-                    std::move(packed_data.metadata), std::move(packed_data.gpu_data)
+                    std::move(packed_data.metadata),
+                    br->move_to_device_buffer(std::move(packed_data.gpu_data))
                 ))
             );
->>>>>>> dfc808e0
         }
     }
     return cudf::concatenate(unpacked, stream, br->device_mr());
