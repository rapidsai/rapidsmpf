--- conflicted
+++ resolved
@@ -265,17 +265,9 @@
 
         // Return Done only if the shuffler is inactive (shutdown was called) _and_
         // all containers are empty (all work is done).
-<<<<<<< HEAD
-        return (shuffler_.active_ || !shuffler_.comm_interface_->is_idle()
+        return (shuffler_.active_.load(std::memory_order_acquire)
+                || !shuffler_.comm_interface_->is_idle()
                 || !shuffler_.outgoing_postbox_.empty())
-=======
-        return (shuffler_.active_.load(std::memory_order_acquire)
-                || !(
-                    fire_and_forget_.empty() && incoming_chunks_.empty()
-                    && outgoing_chunks_.empty() && in_transit_chunks_.empty()
-                    && in_transit_futures_.empty() && shuffler_.outgoing_postbox_.empty()
-                ))
->>>>>>> 7f495425
                    ? ProgressThread::ProgressState::InProgress
                    : ProgressThread::ProgressState::Done;
     }
