/**
 * SPDX-FileCopyrightText: Copyright (c) 2024-2025, NVIDIA CORPORATION & AFFILIATES.
 * SPDX-License-Identifier: Apache-2.0
 */

#include <algorithm>
#include <functional>
#include <memory>
#include <numeric>
#include <stdexcept>
#include <unordered_map>
#include <utility>

#include <rapidsmpf/buffer/buffer.hpp>
#include <rapidsmpf/buffer/packed_data.hpp>
#include <rapidsmpf/buffer/resource.hpp>
#include <rapidsmpf/communicator/communication_interface.hpp>
#include <rapidsmpf/communicator/communicator.hpp>
#include <rapidsmpf/nvtx.hpp>
#include <rapidsmpf/shuffler/chunk.hpp>
#include <rapidsmpf/shuffler/chunk_message_adapter.hpp>
#include <rapidsmpf/shuffler/shuffler.hpp>
#include <rapidsmpf/utils.hpp>

namespace rapidsmpf::shuffler {

using namespace detail;

namespace {

/**
 * @brief Help function to reserve and allocate a new buffer.
 *
 * First reserve the memory type and then use the reservation to allocate a new
 * buffer. Returns null if reservation failed.
 *
 * @param mem_type The target memory type.
 * @param size The size of the buffer in bytes.
 * @param stream CUDA stream to use for device allocations.
 * @param br Buffer resource used for the reservation and allocation.
 * @returns A new buffer or nullptr.
 */
std::unique_ptr<Buffer> allocate_buffer(
    MemoryType mem_type,
    std::size_t size,
    rmm::cuda_stream_view stream,
    BufferResource* br
) {
    auto [reservation, _] = br->reserve(mem_type, size, false);
    if (reservation.size() != size) {
        return nullptr;
    }
    auto ret = br->allocate(size, stream, reservation);
    RAPIDSMPF_EXPECTS(reservation.size() == 0, "didn't use all of the reservation");
    return ret;
}

/**
 * @brief Help function to reserve and allocate a new buffer.
 *
 * First reserve device memory and then use the reservation to allocate a new
 * buffer. If not enough device memory is available, host memory is reserved and
 * allocated instead.
 *
 * @param size The size of the buffer in bytes.
 * @param stream CUDA stream to use for device allocations.
 * @param br Buffer resource used for the reservation and allocation.
 * @returns A new buffer.
 *
 * @throws std::overflow_error if both the reservation of device and host memory
 * failed.
 */
std::unique_ptr<Buffer> allocate_buffer(
    std::size_t size, rmm::cuda_stream_view stream, BufferResource* br
) {
    std::unique_ptr<Buffer> ret = allocate_buffer(MemoryType::DEVICE, size, stream, br);
    if (ret) {
        return ret;
    }
    // If not enough device memory is available, we try host memory.
    ret = allocate_buffer(MemoryType::HOST, size, stream, br);
    RAPIDSMPF_EXPECTS(
        ret,
        "Cannot reserve " + format_nbytes(size) + " of device or host memory",
        std::overflow_error
    );
    return ret;
}

/**
 * @brief Spills memory buffers within a postbox, e.g., from device to host memory.
 *
 * This function moves a specified amount of memory from device to host storage
 * or another lower-priority memory space, helping manage limited GPU memory
 * by offloading excess data.
 *
 * The spilling is stream-ordered on the individual CUDA stream of each spilled buffer.
 *
 * @note While spilling, chunks are temporarily extracted from the postbox thus other
 * threads trying to extract a chunk that is in the process of being spilled, will fail.
 * To avoid this, the Shuffler uses `outbox_spillling_mutex_` to serialize extractions.
 *
 * @param br Buffer resource for gpu data allocations.
 * @param log A logger for recording events and debugging information.
 * @param statistics The statistics instance to use.
 * @param stream CUDA stream to use for memory and kernel operations.
 * @param amount The maximum amount of data (in bytes) to be spilled.
 *
 * @return The actual amount of data successfully spilled from the postbox.
 *
 * @warning This may temporarily empty the postbox, causing emptiness checks to return
 * true even though the postbox is not actually empty. As a result, in the current
 * implementation `postbox_spilling()` must not be used to spill `outgoing_postbox_`.
 */
template <typename KeyType>
std::size_t postbox_spilling(
    BufferResource* br,
    Communicator::Logger& log,
    PostBox<KeyType>& postbox,
    std::size_t amount
) {
    RAPIDSMPF_NVTX_FUNC_RANGE();
    // Let's look for chunks to spill in the outbox.
    auto const chunk_info = postbox.search(MemoryType::DEVICE);
    std::size_t total_spilled{0};
    for (auto [pid, cid, size] : chunk_info) {
        if (size == 0) {  // skip empty data buffers
            continue;
        }

        // TODO: Use a clever strategy to decide which chunks to spill. For now, we
        // just spill the chunks in an arbitrary order.
        auto [host_reservation, host_overbooking] =
            br->reserve(MemoryType::HOST, size, true);
        if (host_overbooking > 0) {
            log.warn(
                "Cannot spill to host because of host memory overbooking: ",
                format_nbytes(host_overbooking)
            );
            continue;
        }
        // We extract the chunk, spilled it, and insert it back into the PostBox.
        auto chunk = postbox.extract(pid, cid);
        chunk.set_data_buffer(br->move(chunk.release_data_buffer(), host_reservation));
        postbox.insert(std::move(chunk));
        if ((total_spilled += size) >= amount) {
            break;
        }
    }
    return total_spilled;
}

}  // namespace

class Shuffler::Progress {
  public:
    /**
     * @brief Construct a new shuffler progress instance.
     *
     * @param shuffler Reference to the shuffler instance that this will progress.
     */
    Progress(Shuffler& shuffler) : shuffler_(shuffler) {}

    /**
     * @brief Executes a single iteration of the shuffler's event loop.
     *
     * This function manages the movement of data chunks between ranks in the distributed
     * system, handling tasks such as sending and receiving metadata, GPU data, and
     * readiness messages. It also manages the processing of chunks in transit, both
     * outgoing and incoming, and updates the necessary data structures for further
     * processing.
     *
     * @return The progress state of the shuffler.
     */
    ProgressThread::ProgressState operator()() {
        RAPIDSMPF_NVTX_SCOPED_RANGE("Shuffler.Progress", p_iters++);
        auto const t0_event_loop = Clock::now();

        auto& stats = *shuffler_.statistics_;

        // Submit outgoing chunks to the communication interface
        {
            auto const t0_submit_outgoing = Clock::now();
            auto ready_chunks = shuffler_.outgoing_postbox_.extract_all_ready();
            RAPIDSMPF_NVTX_SCOPED_RANGE("submit_outgoing", ready_chunks.size());

            if (!ready_chunks.empty()) {
                // Define peer rank function for chunks
                auto peer_rank_fn = [&shuffler =
                                         shuffler_](detail::Chunk const& chunk) -> Rank {
                    auto dst = shuffler.partition_owner(shuffler.comm_, chunk.part_id(0));
                    shuffler.comm_->logger().trace(
                        "submitting message to ", dst, ": ", chunk.str()
                    );
                    RAPIDSMPF_EXPECTS(
                        dst != shuffler.comm_->rank(), "sending message to ourselves"
                    );
<<<<<<< HEAD
                    return dst;
                };

                auto messages = chunks_to_messages(std::move(ready_chunks), peer_rank_fn);

                shuffler_.comm_interface_->submit_outgoing_messages(
                    std::move(messages), shuffler_.br_, shuffler_.stream_
                );
=======
                    ready_ack_receives_[dst].push_back(
                        shuffler_.comm_->recv_sync_host_data(
                            dst,
                            ready_for_data_tag,
                            std::make_unique<std::vector<uint8_t>>(
                                ReadyForDataMessage::byte_size
                            )
                        )
                    );
                }
>>>>>>> da2d3b49
            }
            stats.add_duration_stat(
                "event-loop-submit-outgoing", Clock::now() - t0_submit_outgoing
            );
        }

        // Process all communication operations and get completed chunks
        {
            auto const t0_process_comm = Clock::now();
            RAPIDSMPF_NVTX_SCOPED_RANGE("process_communication");

            auto allocate_buffer_fn =
                [&shuffler = shuffler_](std::size_t size) -> std::unique_ptr<Buffer> {
                return allocate_buffer(size, shuffler.stream_, shuffler.br_);
            };

            ChunkMessageFactory factory{allocate_buffer_fn};
            auto completed_messages = shuffler_.comm_interface_->process_communication(
                factory, shuffler_.stream_
            );

<<<<<<< HEAD
            auto final_chunks = messages_to_chunks(std::move(completed_messages));
=======
        // Post receives for incoming chunks
        {
            RAPIDSMPF_NVTX_SCOPED_RANGE("post_chunk_recv", incoming_chunks_.size());
            auto const t0_post_incoming_chunk_recv = Clock::now();
            for (auto it = incoming_chunks_.begin(); it != incoming_chunks_.end();) {
                auto& [src, chunk] = *it;
                log.trace("checking incoming chunk data from ", src, ": ", chunk);

                // If the chunk contains gpu data, we need to receive it. Otherwise, it
                // goes directly to the ready postbox.
                if (chunk.concat_data_size() > 0) {
                    if (!chunk.is_data_buffer_set()) {
                        // Create a new buffer and let the buffer resource decide the
                        // memory type.
                        chunk.set_data_buffer(allocate_buffer(
                            chunk.concat_data_size(),
                            shuffler_.br_->stream_pool().get_stream(),
                            shuffler_.br_
                        ));
                        if (chunk.data_memory_type() == MemoryType::HOST) {
                            stats.add_bytes_stat(
                                "spill-bytes-recv-to-host", chunk.concat_data_size()
                            );
                        }
                    }
>>>>>>> da2d3b49

            // Process completed chunks and insert them into the ready postbox
            for (auto&& chunk : final_chunks) {
                // Validate ownership
                RAPIDSMPF_EXPECTS(
                    shuffler_.partition_owner(shuffler_.comm_, chunk.part_id(0))
                        == shuffler_.comm_->rank(),
                    "receiving chunk not owned by us"
                );

                if (chunk.concat_data_size() > 0) {
                    stats.add_bytes_stat(
                        "shuffle-payload-recv", chunk.concat_data_size()
                    );
<<<<<<< HEAD
                    if (chunk.data_memory_type() == MemoryType::HOST) {
                        stats.add_bytes_stat(
                            "spill-bytes-recv-to-host", chunk.concat_data_size()
                        );
                    }
                }

                // Split multi-message chunks into individual chunks for the ready postbox
                for (size_t i = 0; i < chunk.n_messages(); ++i) {
                    auto chunk_copy = chunk.get_data(
                        chunk.chunk_id(), i, shuffler_.stream_, shuffler_.br_
                    );
                    shuffler_.insert_into_ready_postbox(std::move(chunk_copy));
=======
                    // Tell the source of the chunk that we are ready to receive it.
                    // All partition IDs in the chunk must map to the same key (rank).
                    fire_and_forget_.push_back(shuffler_.comm_->send(
                        ReadyForDataMessage{chunk_id}.pack(), src, ready_for_data_tag
                    ));
                } else {  // chunk contains control messages and/or metadata-only messages
                    // At this point we know we can process this item, so extract it.
                    // Note: extract_item invalidates the iterator, so must increment
                    // here.
                    auto [src, chunk] = extract_item(incoming_chunks_, it++);

                    // iterate over all messages in the chunk
                    for (size_t i = 0; i < chunk.n_messages(); ++i) {
                        // ready postbox uniquely identifies chunks by their [partition
                        // ID, chunk ID] pair. We can reuse the same chunk ID for the
                        // copy because the partition IDs are unique within a chunk.
                        auto chunk_copy =
                            chunk.get_data(chunk.chunk_id(), i, shuffler_.br_);
                        shuffler_.insert_into_ready_postbox(std::move(chunk_copy));
                    }
                }
            }

            stats.add_duration_stat(
                "event-loop-post-incoming-chunk-recv",
                Clock::now() - t0_post_incoming_chunk_recv
            );
        }

        // Receive any incoming ready-for-data messages and start sending the
        // requested data.
        {
            auto const t0_init_gpu_data_send = Clock::now();
            RAPIDSMPF_NVTX_SCOPED_RANGE(
                "init_gpu_send",
                std::transform_reduce(
                    ready_ack_receives_.begin(),
                    ready_ack_receives_.end(),
                    0,
                    std::plus<>(),
                    [](auto& kv) { return kv.second.size(); }
                )
            );
            // ready_ack_receives_ are separated by rank so that we
            // can guarantee that we don't match messages out of order
            // when using the UCXX communicator. See comment in
            // ucxx.cpp::test_some.
            for (auto& [dst, futures] : ready_ack_receives_) {
                auto [finished, _] = shuffler_.comm_->test_some(futures);
                for (auto&& future : finished) {
                    auto const msg_data =
                        shuffler_.comm_->release_sync_host_data(std::move(future));
                    auto msg = ReadyForDataMessage::unpack(msg_data);
                    auto chunk = extract_value(outgoing_chunks_, msg.cid);
                    shuffler_.statistics_->add_bytes_stat(
                        "shuffle-payload-send", chunk.concat_data_size()
                    );
                    fire_and_forget_.push_back(shuffler_.comm_->send(
                        chunk.release_data_buffer(), dst, gpu_data_tag
                    ));
                }
            }
            stats.add_duration_stat(
                "event-loop-init-gpu-data-send", Clock::now() - t0_init_gpu_data_send
            );
        }

        // Check if any data in transit is finished.
        {
            auto const t0_check_future_finish = Clock::now();
            RAPIDSMPF_NVTX_SCOPED_RANGE("check_fut_finish", in_transit_futures_.size());
            if (!in_transit_futures_.empty()) {
                std::vector<ChunkID> finished =
                    shuffler_.comm_->test_some(in_transit_futures_);
                for (auto cid : finished) {
                    auto chunk = extract_value(in_transit_chunks_, cid);
                    auto future = extract_value(in_transit_futures_, cid);
                    chunk.set_data_buffer(
                        shuffler_.comm_->release_data(std::move(future))
                    );

                    for (size_t i = 0; i < chunk.n_messages(); ++i) {
                        // ready postbox uniquely identifies chunks by their [partition
                        // ID, chunk ID] pair. We can reuse the same chunk ID for the
                        // copy because the partition IDs are unique within a chunk.
                        shuffler_.insert_into_ready_postbox(
                            chunk.get_data(chunk.chunk_id(), i, shuffler_.br_)
                        );
                    }
>>>>>>> da2d3b49
                }
            }

            stats.add_duration_stat(
                "event-loop-process-communication", Clock::now() - t0_process_comm
            );
        }

        stats.add_duration_stat("event-loop-total", Clock::now() - t0_event_loop);

        // Return Done only if the shuffler is inactive (shutdown was called) _and_
        // all containers are empty (all work is done).
        return (shuffler_.active_.load(std::memory_order_acquire)
                || !shuffler_.comm_interface_->is_idle()
                || !shuffler_.outgoing_postbox_.empty())
                   ? ProgressThread::ProgressState::InProgress
                   : ProgressThread::ProgressState::Done;
    }

  private:
    Shuffler& shuffler_;
    int64_t p_iters = 0;  ///< Number of progress iterations (for NVTX)
};

std::vector<PartID> Shuffler::local_partitions(
    std::shared_ptr<Communicator> const& comm,
    PartID total_num_partitions,
    PartitionOwner partition_owner
) {
    std::vector<PartID> ret;
    for (PartID i = 0; i < total_num_partitions; ++i) {
        if (partition_owner(comm, i) == comm->rank()) {
            ret.push_back(i);
        }
    }
    return ret;
}

Shuffler::Shuffler(
    std::shared_ptr<Communicator> comm,
    std::shared_ptr<ProgressThread> progress_thread,
    OpID op_id,
    PartID total_num_partitions,
    BufferResource* br,
    FinishedCallback&& finished_callback,
    std::shared_ptr<Statistics> statistics,
    PartitionOwner partition_owner_fn,
    std::unique_ptr<communicator::CommunicationInterface> comm_interface
)
    : total_num_partitions{total_num_partitions},
      partition_owner{std::move(partition_owner_fn)},
      br_{br},
      outgoing_postbox_{
          [this](PartID pid) -> Rank {
              return this->partition_owner(this->comm_, pid);
          },  // extract Rank from pid
          static_cast<std::size_t>(comm->nranks())
      },
      ready_postbox_{
          [](PartID pid) -> PartID { return pid; },  // identity mapping
          static_cast<std::size_t>(total_num_partitions),
      },
      comm_{std::move(comm)},
      comm_interface_{
          comm_interface ? std::move(comm_interface)
                         : std::make_unique<communicator::TagCommunicationInterface>(
                               comm_, op_id, comm_->rank(), statistics
                           )
      },
      progress_thread_{std::move(progress_thread)},
      op_id_{op_id},
      local_partitions_{local_partitions(comm_, total_num_partitions, partition_owner)},
      finish_counter_{comm_->nranks(), local_partitions_, std::move(finished_callback)},
      statistics_{std::move(statistics)} {
    RAPIDSMPF_EXPECTS(comm_ != nullptr, "the communicator pointer cannot be NULL");
    RAPIDSMPF_EXPECTS(br_ != nullptr, "the buffer resource pointer cannot be NULL");
    RAPIDSMPF_EXPECTS(statistics_ != nullptr, "the statistics pointer cannot be NULL");

    // We need to register the progress function with the progress thread, but
    // that cannot be done in the constructor's initializer list because the
    // Shuffler isn't fully constructed yet.
    // NB: this only works because `Shuffler` is not movable, otherwise if moved,
    // `this` will become invalid.
    progress_thread_function_id_ =
        progress_thread_->add_function([progress = std::make_shared<Progress>(*this)]() {
            return (*progress)();
        });

    // Register a spill function that spill buffers in this shuffler.
    // Note, the spill function can use `this` because a Shuffler isn't movable.
    spill_function_id_ = br_->spill_manager().add_spill_function(
        [this](std::size_t amount) -> std::size_t { return spill(amount); },
        /* priority = */ 0
    );
}

std::span<PartID const> Shuffler::local_partitions() const {
    return local_partitions_;
}

Shuffler::~Shuffler() {
    shutdown();
}

void Shuffler::shutdown() {
    bool expected = true;
    if (active_.compare_exchange_strong(expected, false)) {
        auto& log = comm_->logger();
        log.debug("Shuffler.shutdown() - initiate");
        progress_thread_->remove_function(progress_thread_function_id_);
        br_->spill_manager().remove_spill_function(spill_function_id_);
        log.debug("Shuffler.shutdown() - done");
    }
}

detail::Chunk Shuffler::create_chunk(PartID pid, PackedData&& packed_data) {
    return detail::Chunk::from_packed_data(get_new_cid(), pid, std::move(packed_data));
}

void Shuffler::insert_into_ready_postbox(detail::Chunk&& chunk) {
    auto& log = comm_->logger();
    log.trace("insert_into_outbox: ", chunk);

    // ready postbox only supports single message chunks
    RAPIDSMPF_EXPECTS(
        chunk.n_messages() == 1, "inserting into ready_postbox with multiple messages"
    );

    auto pid = chunk.part_id(0);
    if (chunk.is_control_message(0)) {
        finish_counter_.move_goalpost(pid, chunk.expected_num_chunks(0));
    } else {
        ready_postbox_.insert(std::move(chunk));
    }
    finish_counter_.add_finished_chunk(pid);
}

void Shuffler::insert(detail::Chunk&& chunk) {
    {
        std::lock_guard const lock(outbound_chunk_counter_mutex_);
        // There are multiple partitions in the chunk. So, increment the counter for
        // each partition.
        for (size_t i = 0; i < chunk.n_messages(); ++i) {
            ++outbound_chunk_counter_[chunk.part_id(i)];
        }
    }

    Rank p0_target_rank = partition_owner(comm_, chunk.part_id(0));
    if (p0_target_rank == comm_->rank()) {
        // this is a local chunk, so we can insert it into the ready postbox
        if (chunk.is_data_buffer_set()) {
            statistics_->add_bytes_stat("shuffle-payload-send", chunk.concat_data_size());
            statistics_->add_bytes_stat("shuffle-payload-recv", chunk.concat_data_size());
        }
        insert_into_ready_postbox(std::move(chunk));
    } else {
        // this is a remote chunk, so we need to insert it into the outgoing postbox
        // all messages in the chunk must map to the same key (rank)
        for (size_t i = 1; i < chunk.n_messages(); ++i) {
            RAPIDSMPF_EXPECTS(
                partition_owner(comm_, chunk.part_id(i)) == p0_target_rank,
                "chunk contains messages targeting different ranks"
            );
        }

        outgoing_postbox_.insert(std::move(chunk));
    }
}

void Shuffler::insert(std::unordered_map<PartID, PackedData>&& chunks) {
    RAPIDSMPF_NVTX_FUNC_RANGE();
    auto& log = comm_->logger();

    // Insert each chunk into the inbox.
    for (auto& [pid, packed_data] : chunks) {
        if (packed_data.empty()) {  // skip empty packed data
            continue;
        }

        // Check if we should spill the chunk before inserting into the inbox.
        std::int64_t const headroom = br_->memory_available(MemoryType::DEVICE)();
        if (headroom < 0 && packed_data.data) {
            auto [host_reservation, host_overbooking] =
                br_->reserve(MemoryType::HOST, packed_data.data->size, true);
            if (host_overbooking > 0) {
                log.warn(
                    "Cannot spill to host because of host memory overbooking: ",
                    format_nbytes(host_overbooking)
                );
                continue;
            }
            auto chunk = create_chunk(pid, std::move(packed_data));
            // Spill the new chunk before inserting.
            auto const t0_elapsed = Clock::now();
            chunk.set_data_buffer(
                br_->move(chunk.release_data_buffer(), host_reservation)
            );
            statistics_->add_duration_stat(
                "spill-time-device-to-host", Clock::now() - t0_elapsed
            );
            statistics_->add_bytes_stat(
                "spill-bytes-device-to-host", chunk.concat_data_size()
            );
            insert(std::move(chunk));
        } else {
            insert(create_chunk(pid, std::move(packed_data)));
        }
    }

    // Spill if current available device memory is still negative.
    br_->spill_manager().spill_to_make_headroom(0);
}

void Shuffler::concat_insert(std::unordered_map<PartID, PackedData>&& chunks) {
    RAPIDSMPF_NVTX_FUNC_RANGE();
    auto& log = comm_->logger();

    // this is the amount of memory available on the device.
    int64_t const headroom = br_->memory_available(MemoryType::DEVICE)();

    if (headroom <= 0) {
        log.warn("No memory available for concatenating data. Falling back to insert.");
        return insert(std::move(chunks));
    }

    // TODO handle spilling

    // Create a chunk group for each rank.
    std::vector<std::vector<Chunk>> chunk_groups(size_t(comm_->nranks()));
    // reserve space for each group assuming an even distribution of chunks
    for (auto&& group : chunk_groups) {
        group.reserve(chunks.size() / size_t(comm_->nranks()));
    }

    // total size of data staged in all builders
    int64_t total_staged_data_ = 0;

    auto build_all_groups_and_insert = [&]() {
        for (auto&& group : chunk_groups) {
            if (!group.empty()) {
                insert(Chunk::concat(std::move(group), get_new_cid(), br_));
            }
        }
    };

    bool all_groups_built_flag = false;
    constexpr ChunkID dummy_chunk_id = std::numeric_limits<ChunkID>::max();
    for (auto& [pid, packed_data] : chunks) {
        Rank target_rank = partition_owner(comm_, pid);

        // if the chunk is local, do not concatenate
        if (target_rank == comm_->rank()) {
            // no builder for local chunks
            insert(create_chunk(pid, std::move(packed_data)));
            continue;
        }

        // if the packed data size + total_staged_data_ > headroom, no room to add more
        // chunks any of the builders. So, call build on all builders.
        if (!all_groups_built_flag
            && (int64_t(packed_data.data->size) + total_staged_data_ > headroom))
        {
            build_all_groups_and_insert();
            all_groups_built_flag = true;
        }

        if (all_groups_built_flag) {
            // insert this chunk without concatenating
            insert(create_chunk(pid, std::move(packed_data)));
        } else {
            // insert this chunk into the builder
            total_staged_data_ += static_cast<std::int64_t>(packed_data.data->size);
            chunk_groups[size_t(target_rank)].emplace_back(
                detail::Chunk::from_packed_data(
                    dummy_chunk_id, pid, std::move(packed_data)
                )
            );
        }
    }

    // build any remaining chunks
    if (!all_groups_built_flag) {
        build_all_groups_and_insert();
    }
}

void Shuffler::insert_finished(PartID pid) {
    insert_finished(std::vector<PartID>{pid});
}

void Shuffler::insert_finished(std::vector<PartID>&& pids) {
    RAPIDSMPF_EXPECTS(pids.size() > 0, "insert_finished with empty pids");

    std::vector<detail::ChunkID> expected_num_chunks;
    expected_num_chunks.reserve(pids.size());

    // collect expected number of chunks for each rank
    {
        std::lock_guard const lock(outbound_chunk_counter_mutex_);
        for (auto pid : pids) {
            expected_num_chunks.push_back(outbound_chunk_counter_[pid]);
        }
    }

    // if pids only contains one element, we can just insert the finished chunk
    if (pids.size() == 1) {
        insert(
            detail::Chunk::from_finished_partition(
                get_new_cid(), pids[0], expected_num_chunks[0] + 1
            )
        );
        return;
    }

    // Create a chunk group for each rank.
    std::vector<std::vector<Chunk>> chunk_groups(size_t(comm_->nranks()));
    // reserve space for each group assuming an even distribution of chunks
    for (auto&& group : chunk_groups) {
        group.reserve(pids.size() / size_t(comm_->nranks()));
    }

    // use the dummy chunk ID for intermediate chunks
    constexpr ChunkID dummy_chunk_id = std::numeric_limits<ChunkID>::max();
    for (size_t i = 0; i < pids.size(); ++i) {
        Rank target_rank = partition_owner(comm_, pids[i]);

        if (target_rank == comm_->rank()) {  // no group for local chunks
            insert(
                Chunk::from_finished_partition(
                    get_new_cid(), pids[i], expected_num_chunks[i] + 1
                )
            );
        } else {
            chunk_groups[size_t(target_rank)].emplace_back(
                Chunk::from_finished_partition(
                    dummy_chunk_id, pids[i], expected_num_chunks[i] + 1
                )
            );
        }
    }

    for (auto&& group : chunk_groups) {
        if (!group.empty()) {
            insert(Chunk::concat(std::move(group), get_new_cid(), br_));
        }
    }
}

std::vector<PackedData> Shuffler::extract(PartID pid) {
    RAPIDSMPF_NVTX_FUNC_RANGE();
    std::unique_lock<std::mutex> lock(ready_postbox_spilling_mutex_);

    // Quick return if the partition is empty.
    if (ready_postbox_.is_empty(pid)) {
        return std::vector<PackedData>{};
    }

    auto chunks = ready_postbox_.extract(pid);
    lock.unlock();

    std::vector<PackedData> ret;
    ret.reserve(chunks.size());

    std::ranges::transform(chunks, std::back_inserter(ret), [](auto&& p) -> PackedData {
        return {p.second.release_metadata_buffer(), p.second.release_data_buffer()};
    });

    return ret;
}

bool Shuffler::finished() const {
    return finish_counter_.all_finished() && ready_postbox_.empty();
}

PartID Shuffler::wait_any(std::optional<std::chrono::milliseconds> timeout) {
    RAPIDSMPF_NVTX_FUNC_RANGE();
    return finish_counter_.wait_any(std::move(timeout));
}

void Shuffler::wait_on(PartID pid, std::optional<std::chrono::milliseconds> timeout) {
    RAPIDSMPF_NVTX_FUNC_RANGE();
    finish_counter_.wait_on(pid, std::move(timeout));
}

std::size_t Shuffler::spill(std::optional<std::size_t> amount) {
    RAPIDSMPF_NVTX_FUNC_RANGE();
    std::size_t spill_need{0};
    if (amount.has_value()) {
        spill_need = amount.value();
    } else {
        std::int64_t const headroom = br_->memory_available(MemoryType::DEVICE)();
        if (headroom < 0) {
            spill_need = static_cast<std::size_t>(std::abs(headroom));
        }
    }
    std::size_t spilled{0};
    if (spill_need > 0) {
        std::lock_guard<std::mutex> lock(ready_postbox_spilling_mutex_);
        spilled = postbox_spilling(br_, comm_->logger(), ready_postbox_, spill_need);
    }
    return spilled;
}

detail::ChunkID Shuffler::get_new_cid() {
    // Place the counter in the last 38 bits (supports 256G chunks).
    std::uint64_t lower = ++chunk_id_counter_;
    // and place the rank in the first 26 bits (supports 64M ranks).
    auto upper = static_cast<std::uint64_t>(comm_->rank()) << chunk_id_counter_bits;
    return upper | lower;
}

std::string Shuffler::str() const {
    std::stringstream ss;
    ss << "Shuffler(outgoing=" << outgoing_postbox_ << ", received=" << ready_postbox_
       << ", " << finish_counter_;
    return ss.str();
}

}  // namespace rapidsmpf::shuffler<|MERGE_RESOLUTION|>--- conflicted
+++ resolved
@@ -195,27 +195,14 @@
                     RAPIDSMPF_EXPECTS(
                         dst != shuffler.comm_->rank(), "sending message to ourselves"
                     );
-<<<<<<< HEAD
                     return dst;
                 };
 
                 auto messages = chunks_to_messages(std::move(ready_chunks), peer_rank_fn);
 
                 shuffler_.comm_interface_->submit_outgoing_messages(
-                    std::move(messages), shuffler_.br_, shuffler_.stream_
+                    std::move(messages), shuffler_.br_
                 );
-=======
-                    ready_ack_receives_[dst].push_back(
-                        shuffler_.comm_->recv_sync_host_data(
-                            dst,
-                            ready_for_data_tag,
-                            std::make_unique<std::vector<uint8_t>>(
-                                ReadyForDataMessage::byte_size
-                            )
-                        )
-                    );
-                }
->>>>>>> da2d3b49
             }
             stats.add_duration_stat(
                 "event-loop-submit-outgoing", Clock::now() - t0_submit_outgoing
@@ -229,43 +216,16 @@
 
             auto allocate_buffer_fn =
                 [&shuffler = shuffler_](std::size_t size) -> std::unique_ptr<Buffer> {
-                return allocate_buffer(size, shuffler.stream_, shuffler.br_);
+                return allocate_buffer(
+                    size, shuffler.br_->stream_pool().get_stream(), shuffler.br_
+                );
             };
 
             ChunkMessageFactory factory{allocate_buffer_fn};
-            auto completed_messages = shuffler_.comm_interface_->process_communication(
-                factory, shuffler_.stream_
-            );
-
-<<<<<<< HEAD
+            auto completed_messages =
+                shuffler_.comm_interface_->process_communication(factory);
+
             auto final_chunks = messages_to_chunks(std::move(completed_messages));
-=======
-        // Post receives for incoming chunks
-        {
-            RAPIDSMPF_NVTX_SCOPED_RANGE("post_chunk_recv", incoming_chunks_.size());
-            auto const t0_post_incoming_chunk_recv = Clock::now();
-            for (auto it = incoming_chunks_.begin(); it != incoming_chunks_.end();) {
-                auto& [src, chunk] = *it;
-                log.trace("checking incoming chunk data from ", src, ": ", chunk);
-
-                // If the chunk contains gpu data, we need to receive it. Otherwise, it
-                // goes directly to the ready postbox.
-                if (chunk.concat_data_size() > 0) {
-                    if (!chunk.is_data_buffer_set()) {
-                        // Create a new buffer and let the buffer resource decide the
-                        // memory type.
-                        chunk.set_data_buffer(allocate_buffer(
-                            chunk.concat_data_size(),
-                            shuffler_.br_->stream_pool().get_stream(),
-                            shuffler_.br_
-                        ));
-                        if (chunk.data_memory_type() == MemoryType::HOST) {
-                            stats.add_bytes_stat(
-                                "spill-bytes-recv-to-host", chunk.concat_data_size()
-                            );
-                        }
-                    }
->>>>>>> da2d3b49
 
             // Process completed chunks and insert them into the ready postbox
             for (auto&& chunk : final_chunks) {
@@ -280,7 +240,6 @@
                     stats.add_bytes_stat(
                         "shuffle-payload-recv", chunk.concat_data_size()
                     );
-<<<<<<< HEAD
                     if (chunk.data_memory_type() == MemoryType::HOST) {
                         stats.add_bytes_stat(
                             "spill-bytes-recv-to-host", chunk.concat_data_size()
@@ -290,101 +249,8 @@
 
                 // Split multi-message chunks into individual chunks for the ready postbox
                 for (size_t i = 0; i < chunk.n_messages(); ++i) {
-                    auto chunk_copy = chunk.get_data(
-                        chunk.chunk_id(), i, shuffler_.stream_, shuffler_.br_
-                    );
+                    auto chunk_copy = chunk.get_data(chunk.chunk_id(), i, shuffler_.br_);
                     shuffler_.insert_into_ready_postbox(std::move(chunk_copy));
-=======
-                    // Tell the source of the chunk that we are ready to receive it.
-                    // All partition IDs in the chunk must map to the same key (rank).
-                    fire_and_forget_.push_back(shuffler_.comm_->send(
-                        ReadyForDataMessage{chunk_id}.pack(), src, ready_for_data_tag
-                    ));
-                } else {  // chunk contains control messages and/or metadata-only messages
-                    // At this point we know we can process this item, so extract it.
-                    // Note: extract_item invalidates the iterator, so must increment
-                    // here.
-                    auto [src, chunk] = extract_item(incoming_chunks_, it++);
-
-                    // iterate over all messages in the chunk
-                    for (size_t i = 0; i < chunk.n_messages(); ++i) {
-                        // ready postbox uniquely identifies chunks by their [partition
-                        // ID, chunk ID] pair. We can reuse the same chunk ID for the
-                        // copy because the partition IDs are unique within a chunk.
-                        auto chunk_copy =
-                            chunk.get_data(chunk.chunk_id(), i, shuffler_.br_);
-                        shuffler_.insert_into_ready_postbox(std::move(chunk_copy));
-                    }
-                }
-            }
-
-            stats.add_duration_stat(
-                "event-loop-post-incoming-chunk-recv",
-                Clock::now() - t0_post_incoming_chunk_recv
-            );
-        }
-
-        // Receive any incoming ready-for-data messages and start sending the
-        // requested data.
-        {
-            auto const t0_init_gpu_data_send = Clock::now();
-            RAPIDSMPF_NVTX_SCOPED_RANGE(
-                "init_gpu_send",
-                std::transform_reduce(
-                    ready_ack_receives_.begin(),
-                    ready_ack_receives_.end(),
-                    0,
-                    std::plus<>(),
-                    [](auto& kv) { return kv.second.size(); }
-                )
-            );
-            // ready_ack_receives_ are separated by rank so that we
-            // can guarantee that we don't match messages out of order
-            // when using the UCXX communicator. See comment in
-            // ucxx.cpp::test_some.
-            for (auto& [dst, futures] : ready_ack_receives_) {
-                auto [finished, _] = shuffler_.comm_->test_some(futures);
-                for (auto&& future : finished) {
-                    auto const msg_data =
-                        shuffler_.comm_->release_sync_host_data(std::move(future));
-                    auto msg = ReadyForDataMessage::unpack(msg_data);
-                    auto chunk = extract_value(outgoing_chunks_, msg.cid);
-                    shuffler_.statistics_->add_bytes_stat(
-                        "shuffle-payload-send", chunk.concat_data_size()
-                    );
-                    fire_and_forget_.push_back(shuffler_.comm_->send(
-                        chunk.release_data_buffer(), dst, gpu_data_tag
-                    ));
-                }
-            }
-            stats.add_duration_stat(
-                "event-loop-init-gpu-data-send", Clock::now() - t0_init_gpu_data_send
-            );
-        }
-
-        // Check if any data in transit is finished.
-        {
-            auto const t0_check_future_finish = Clock::now();
-            RAPIDSMPF_NVTX_SCOPED_RANGE("check_fut_finish", in_transit_futures_.size());
-            if (!in_transit_futures_.empty()) {
-                std::vector<ChunkID> finished =
-                    shuffler_.comm_->test_some(in_transit_futures_);
-                for (auto cid : finished) {
-                    auto chunk = extract_value(in_transit_chunks_, cid);
-                    auto future = extract_value(in_transit_futures_, cid);
-                    chunk.set_data_buffer(
-                        shuffler_.comm_->release_data(std::move(future))
-                    );
-
-                    for (size_t i = 0; i < chunk.n_messages(); ++i) {
-                        // ready postbox uniquely identifies chunks by their [partition
-                        // ID, chunk ID] pair. We can reuse the same chunk ID for the
-                        // copy because the partition IDs are unique within a chunk.
-                        shuffler_.insert_into_ready_postbox(
-                            chunk.get_data(chunk.chunk_id(), i, shuffler_.br_)
-                        );
-                    }
->>>>>>> da2d3b49
                 }
             }
 
