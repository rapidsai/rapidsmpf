/**
 * SPDX-FileCopyrightText: Copyright (c) 2024-2025, NVIDIA CORPORATION & AFFILIATES.
 * SPDX-License-Identifier: Apache-2.0
 */

#include <memory>
#include <stdexcept>
#include <utility>

#include <mpi.h>

#include <cudf/concatenate.hpp>
#include <cudf/detail/contiguous_split.hpp>  // `cudf::detail::pack` (stream ordered version)

#include <rapidsmpf/buffer/packed_data.hpp>
#include <rapidsmpf/buffer/resource.hpp>
#include <rapidsmpf/communicator/communicator.hpp>
#include <rapidsmpf/shuffler/shuffler.hpp>
#include <rapidsmpf/utils.hpp>

namespace rapidsmpf::shuffler {

using namespace detail;

namespace {

/**
 * @brief Help function to reserve and allocate a new buffer.
 *
 * First reserve the memory type and then use the reservation to allocate a new
 * buffer. Returns null if reservation failed.
 *
 * @param mem_type The target memory type.
 * @param size The size of the buffer in bytes.
 * @param stream CUDA stream to use for device allocations.
 * @param br Buffer resource used for the reservation and allocation.
 * @returns A new buffer or nullptr.
 */
std::unique_ptr<Buffer> allocate_buffer(
    MemoryType mem_type,
    std::size_t size,
    rmm::cuda_stream_view stream,
    BufferResource* br
) {
    auto [reservation, _] = br->reserve(mem_type, size, false);
    if (reservation.size() != size) {
        return nullptr;
    }
    auto ret = br->allocate(mem_type, size, stream, reservation);
    RAPIDSMPF_EXPECTS(reservation.size() == 0, "didn't use all of the reservation");
    return ret;
}

/**
 * @brief Help function to reserve and allocate a new buffer.
 *
 * First reserve device memory and then use the reservation to allocate a new
 * buffer. If not enough device memory is available, host memory is reserved and
 * allocated instead.
 *
 * @param size The size of the buffer in bytes.
 * @param stream CUDA stream to use for device allocations.
 * @param br Buffer resource used for the reservation and allocation.
 * @returns A new buffer.
 *
 * @throws std::overflow_error if both the reservation of device and host memory
 * failed.
 */
std::unique_ptr<Buffer> allocate_buffer(
    std::size_t size, rmm::cuda_stream_view stream, BufferResource* br
) {
    std::unique_ptr<Buffer> ret = allocate_buffer(MemoryType::DEVICE, size, stream, br);
    if (ret) {
        return ret;
    }
    // If not enough device memory is available, we try host memory.
    ret = allocate_buffer(MemoryType::HOST, size, stream, br);
    RAPIDSMPF_EXPECTS(
        ret,
        "Cannot reserve " + format_nbytes(size) + " of device or host memory",
        std::overflow_error
    );
    return ret;
}

/**
 * @brief Spills memory buffers within a postbox, e.g., from device to host memory.
 *
 * This function moves a specified amount of memory from device to host storage
 * or another lower-priority memory space, helping manage limited GPU memory
 * by offloading excess data.
 *
 * @note While spilling, chunks are temporarily extracted from the postbox thus other
 * threads trying to extract a chunk that is in the process of being spilled, will fail.
 * To avoid this, the Shuffler uses `outbox_spillling_mutex_` to serialize extractions.
 *
 * @param br Buffer resource for memory allocation.
 * @param log A logger for recording events and debugging information.
 * @param statistics The statistics instance to use.
 * @param stream CUDA stream to use for memory and kernel operations.
 * @param postbox The PostBox containing buffers to be spilled.
 * @param amount The maximum amount of data (in bytes) to be spilled.
 *
 * @return The actual amount of data successfully spilled from the postbox.
 */
template <typename KeyType>
std::size_t postbox_spilling(
    BufferResource* br,
    Communicator::Logger& log,
    rmm::cuda_stream_view stream,
    PostBox<KeyType>& postbox,
    std::size_t amount
) {
    RAPIDSMPF_NVTX_FUNC_RANGE();
    // Let's look for chunks to spill in the outbox.
    auto const chunk_info = postbox.search(MemoryType::DEVICE);
    std::size_t total_spilled{0};
    for (auto [pid, cid, size] : chunk_info) {
        // TODO: Use a clever strategy to decide which chunks to spill. For now, we
        // just spill the chunks in an arbitrary order.
        auto [host_reservation, host_overbooking] =
            br->reserve(MemoryType::HOST, size, true);
        if (host_overbooking > 0) {
            log.warn(
                "Cannot spill to host because of host memory overbooking: ",
                format_nbytes(host_overbooking)
            );
            continue;
        }
        // We extract the chunk, spilled it, and insert it back into the PostBox.
        auto chunk = postbox.extract(pid, cid);
        chunk.set_data_buffer(br->move(
            MemoryType::HOST, chunk.release_data_buffer(), stream, host_reservation
        ));
        postbox.insert(std::move(chunk));
        if ((total_spilled += size) >= amount) {
            break;
        }
    }
    return total_spilled;
}

}  // namespace

class Shuffler::Progress {
  public:
    /**
     * @brief Construct a new shuffler progress instance.
     *
     * @param shuffler Reference to the shuffler instance that this will progress.
     */
    Progress(Shuffler& shuffler) : shuffler_(shuffler) {}

    /**
     * @brief Executes a single iteration of the shuffler's event loop.
     *
     * This function manages the movement of data chunks between ranks in the distributed
     * system, handling tasks such as sending and receiving metadata, GPU data, and
     * readiness messages. It also manages the processing of chunks in transit, both
     * outgoing and incoming, and updates the necessary data structures for further
     * processing.
     *
     * @return The progress state of the shuffler.
     */
    ProgressThread::ProgressState operator()() {
        auto const t0_event_loop = Clock::now();

        // Tags for each stage of the shuffle
        Tag const ready_for_data_tag{shuffler_.op_id_, 1};
        Tag const metadata_tag{shuffler_.op_id_, 2};
        Tag const gpu_data_tag{shuffler_.op_id_, 3};

        auto& log = shuffler_.comm_->logger();
        auto& stats = *shuffler_.statistics_;

        // Check for new chunks in the inbox and send off their metadata.
        auto const t0_send_metadata = Clock::now();
<<<<<<< HEAD
        for (auto&& chunk : shuffler_.outgoing_chunks_.extract_all_ready()) {
            auto dst = shuffler_.partition_owner(shuffler_.comm_, chunk.part_id(0));
=======
        for (auto&& chunk : shuffler_.outgoing_postbox_.extract_all_ready()) {
            auto dst = shuffler_.partition_owner(shuffler_.comm_, chunk.pid);
>>>>>>> 6f747a5e
            log.trace("send metadata to ", dst, ": ", chunk);
            RAPIDSMPF_EXPECTS(
                dst != shuffler_.comm_->rank(), "sending chunk to ourselves"
            );

            fire_and_forget_.push_back(
                shuffler_.comm_->send(chunk.serialize(), dst, metadata_tag, shuffler_.br_)
            );
            if (chunk.concat_data_size() > 0) {
                RAPIDSMPF_EXPECTS(
                    outgoing_chunks_.insert({chunk.chunk_id(), std::move(chunk)}).second,
                    "outgoing chunk already exist"
                );
            }
        }
        stats.add_duration_stat(
            "event-loop-metadata-send", Clock::now() - t0_send_metadata
        );

        // Receive any incoming metadata of remote chunks and place them in
        // `incoming_chunks_`.
        auto const t0_metadata_recv = Clock::now();
        while (true) {
            auto const [msg, src] = shuffler_.comm_->recv_any(metadata_tag);
            if (msg) {
                auto chunk = Chunk::from_serialized_buf(*msg, false);
                log.trace("recv_any from ", src, ": ", chunk);
                RAPIDSMPF_EXPECTS(
                    shuffler_.partition_owner(shuffler_.comm_, chunk.part_id(0))
                        == shuffler_.comm_->rank(),
                    "receiving chunk not owned by us"
                );
                incoming_chunks_.insert({src, std::move(chunk)});
            } else {
                break;
            }
        }
        stats.add_duration_stat(
            "event-loop-metadata-recv", Clock::now() - t0_metadata_recv
        );

        // Post receives for incoming chunks
        auto const t0_post_incoming_chunk_recv = Clock::now();
        for (auto it = incoming_chunks_.begin(); it != incoming_chunks_.end();) {
            auto& [src, chunk] = *it;
            log.trace("checking incoming chunk data from ", src, ": ", chunk);

            // If the chunk contains gpu data, we need to receive it. Otherwise, it goes
            // directly to the outbox.
            if (chunk.concat_data_size() > 0) {
                if (!chunk.is_data_buffer_set()) {
                    // Create a new buffer and let the buffer resource decide the memory
                    // type.
                    chunk.set_data_buffer(allocate_buffer(
                        chunk.concat_data_size(), shuffler_.stream_, shuffler_.br_
                    ));
                    if (chunk.data_memory_type() == MemoryType::HOST) {
                        stats.add_bytes_stat(
                            "spill-bytes-recv-to-host", chunk.concat_data_size()
                        );
                    }
                }

                // Check if the buffer is ready to be used
                if (!chunk.is_ready()) {
                    // Buffer is not ready yet, skip to next item
                    ++it;
                    continue;
                }

                // At this point we know we can process this item, so extract it.
                // Note: extract_item invalidates the iterator, so must increment here.
                auto [src, chunk] = extract_item(incoming_chunks_, it++);

                // Setup to receive the chunk into `in_transit_*`.
                auto future =
                    shuffler_.comm_->recv(src, gpu_data_tag, chunk.release_data_buffer());
                RAPIDSMPF_EXPECTS(
                    in_transit_futures_.insert({chunk.chunk_id(), std::move(future)})
                        .second,
                    "in transit future already exist"
                );
                RAPIDSMPF_EXPECTS(
                    in_transit_chunks_.insert({chunk.chunk_id(), std::move(chunk)})
                        .second,
                    "in transit chunk already exist"
                );
                shuffler_.statistics_->add_bytes_stat(
                    "shuffle-payload-recv", chunk.concat_data_size()
                );
                // Tell the source of the chunk that we are ready to receive it.
                fire_and_forget_.push_back(shuffler_.comm_->send(
                    ReadyForDataMessage{chunk.part_id(0), chunk.chunk_id()}.pack(),
                    src,
                    ready_for_data_tag,
                    shuffler_.br_
                ));
            } else {
                // At this point we know we can process this item, so extract it.
                // Note: extract_item invalidates the iterator, so must increment here.
                auto [src, chunk] = extract_item(incoming_chunks_, it++);

                // all messages in the chunk are control messages
                if (!chunk.is_data_buffer_set()) {
                    // An empty buffer does not need a CUDA event, so we can disable it.
                    chunk.set_data_buffer(
                        allocate_buffer(0, shuffler_.stream_, shuffler_.br_)
                    );
                }
<<<<<<< HEAD

                shuffler_.insert_into_outbox(std::move(chunk));
=======
                shuffler_.insert_into_ready_postbox(std::move(chunk));
>>>>>>> 6f747a5e
            }
        }

        stats.add_duration_stat(
            "event-loop-post-incoming-chunk-recv",
            Clock::now() - t0_post_incoming_chunk_recv
        );

        // Receive any incoming ready-for-data messages and start sending the
        // requested data.
        auto const t0_init_gpu_data_send = Clock::now();
        while (true) {
            auto const [msg, src] = shuffler_.comm_->recv_any(ready_for_data_tag);
            if (msg) {
                auto ready_for_data_msg = ReadyForDataMessage::unpack(msg);
                auto chunk = extract_value(outgoing_chunks_, ready_for_data_msg.cid);
                log.trace(
                    "recv_any from ", src, ": ", ready_for_data_msg, ", sending: ", chunk
                );
                shuffler_.statistics_->add_bytes_stat(
                    "shuffle-payload-send", chunk.concat_data_size()
                );
                fire_and_forget_.push_back(
                    shuffler_.comm_->send(chunk.release_data_buffer(), src, gpu_data_tag)
                );
            } else {
                break;
            }
        }
        stats.add_duration_stat(
            "event-loop-init-gpu-data-send", Clock::now() - t0_init_gpu_data_send
        );

        // Check if any data in transit is finished.
        auto const t0_check_future_finish = Clock::now();
        if (!in_transit_futures_.empty()) {
            std::vector<ChunkID> finished =
                shuffler_.comm_->test_some(in_transit_futures_);
            for (auto cid : finished) {
                auto chunk = extract_value(in_transit_chunks_, cid);
                auto future = extract_value(in_transit_futures_, cid);
<<<<<<< HEAD
                chunk.set_data_buffer(shuffler_.comm_->get_gpu_data(std::move(future)));
                shuffler_.insert_into_outbox(std::move(chunk));
=======
                chunk.gpu_data = shuffler_.comm_->get_gpu_data(std::move(future));
                shuffler_.insert_into_ready_postbox(std::move(chunk));
>>>>>>> 6f747a5e
            }
        }

        // Check if we can free some of the outstanding futures.
        if (!fire_and_forget_.empty()) {
            std::vector<std::size_t> finished =
                shuffler_.comm_->test_some(fire_and_forget_);
            if (!finished.empty()) {
                // Sort the indexes into `fire_and_forget` in descending order.
                std::sort(finished.begin(), finished.end(), std::greater<>());
                // And erase from the right.
                for (auto i : finished) {
                    fire_and_forget_.erase(
                        fire_and_forget_.begin() + static_cast<std::ptrdiff_t>(i)
                    );
                }
            }
        }
        stats.add_duration_stat(
            "event-loop-check-future-finish", Clock::now() - t0_check_future_finish
        );

        stats.add_duration_stat("event-loop-total", Clock::now() - t0_event_loop);

        // Return Done only if the shuffler is inactive (shutdown was called) _and_
        // all containers are empty (all work is done).
        return (shuffler_.active_
                || !(
                    fire_and_forget_.empty() && incoming_chunks_.empty()
                    && outgoing_chunks_.empty() && in_transit_chunks_.empty()
                    && in_transit_futures_.empty() && shuffler_.outgoing_postbox_.empty()
                ))
                   ? ProgressThread::ProgressState::InProgress
                   : ProgressThread::ProgressState::Done;
    }

  private:
    Shuffler& shuffler_;
    std::vector<std::unique_ptr<Communicator::Future>>
        fire_and_forget_;  ///< Ongoing "fire-and-forget" operations (non-blocking sends).
    std::multimap<Rank, detail::Chunk>
        incoming_chunks_;  ///< Chunks ready to be received.
    std::unordered_map<detail::ChunkID, detail::Chunk>
        outgoing_chunks_;  ///< Chunks ready to be sent.
    std::unordered_map<detail::ChunkID, detail::Chunk>
        in_transit_chunks_;  ///< Chunks currently in transit.
    std::unordered_map<detail::ChunkID, std::unique_ptr<Communicator::Future>>
        in_transit_futures_;  ///< Futures corresponding to in-transit chunks.
};

std::vector<PartID> Shuffler::local_partitions(
    std::shared_ptr<Communicator> const& comm,
    PartID total_num_partitions,
    PartitionOwner partition_owner
) {
    std::vector<PartID> ret;
    for (PartID i = 0; i < total_num_partitions; ++i) {
        if (partition_owner(comm, i) == comm->rank()) {
            ret.push_back(i);
        }
    }
    return ret;
}

Shuffler::Shuffler(
    std::shared_ptr<Communicator> comm,
    std::shared_ptr<ProgressThread> progress_thread,
    OpID op_id,
    PartID total_num_partitions,
    rmm::cuda_stream_view stream,
    BufferResource* br,
    std::shared_ptr<Statistics> statistics,
    PartitionOwner partition_owner
)
    : total_num_partitions{total_num_partitions},
      partition_owner{partition_owner},
      stream_{stream},
      br_{br},
      outgoing_postbox_{
          [this](PartID pid) -> Rank {
              return this->partition_owner(this->comm_, pid);
          },  // extract Rank from pid
          static_cast<std::size_t>(comm->nranks())
      },
      ready_postbox_{
          [](PartID pid) -> PartID { return pid; },  // identity mapping
          static_cast<std::size_t>(total_num_partitions),
      },
      comm_{std::move(comm)},
      progress_thread_{std::move(progress_thread)},
      op_id_{op_id},
      finish_counter_{
          static_cast<Rank>(comm_->nranks()),
          local_partitions(comm_, total_num_partitions, partition_owner)
      },
      statistics_{std::move(statistics)} {
    RAPIDSMPF_EXPECTS(comm_ != nullptr, "the communicator pointer cannot be NULL");
    RAPIDSMPF_EXPECTS(br_ != nullptr, "the buffer resource pointer cannot be NULL");
    RAPIDSMPF_EXPECTS(statistics_ != nullptr, "the statistics pointer cannot be NULL");

    // We need to register the progress function with the progress thread, but
    // that cannot be done in the constructor's initializer list because the
    // Shuffler isn't fully constructed yet.
    // NB: this only works because `Shuffler` is not movable, otherwise if moved,
    // `this` will become invalid.
    progress_thread_function_id_ =
        progress_thread_->add_function([progress = std::make_shared<Progress>(*this)]() {
            return (*progress)();
        });

    // Register a spill function that spill buffers in this shuffler.
    // Note, the spill function can use `this` because a Shuffler isn't movable.
    spill_function_id_ = br_->spill_manager().add_spill_function(
        [this](std::size_t amount) -> std::size_t { return spill(amount); },
        /* priority = */ 0
    );
}

Shuffler::~Shuffler() {
    shutdown();
}

void Shuffler::shutdown() {
    if (active_) {
        auto& log = comm_->logger();
        log.debug("Shuffler.shutdown() - initiate");
        active_ = false;
        progress_thread_->remove_function(progress_thread_function_id_);
        br_->spill_manager().remove_spill_function(spill_function_id_);
        log.debug("Shuffler.shutdown() - done");
    }
}

<<<<<<< HEAD
detail::Chunk Shuffler::create_chunk(
    PartID pid, PackedData&& packed_data, std::shared_ptr<Buffer::Event> event
) {
    return detail::Chunk::from_packed_data(
        get_new_cid(), pid, std::move(packed_data), std::move(event), stream_, br_
    );
}

void Shuffler::insert_into_outbox(detail::Chunk&& chunk) {
=======
void Shuffler::insert_into_ready_postbox(detail::Chunk&& chunk) {
>>>>>>> 6f747a5e
    auto& log = comm_->logger();
    log.trace("insert_into_outbox: ", chunk);
    auto pid = chunk.part_id(0);
    if (chunk.is_control_message(0)) {
        finish_counter_.move_goalpost(pid, chunk.expected_num_chunks(0));
    } else {
        ready_postbox_.insert(std::move(chunk));
    }
    finish_counter_.add_finished_chunk(pid);
}

void Shuffler::insert(detail::Chunk&& chunk) {
    {
        std::lock_guard const lock(outbound_chunk_counter_mutex_);
        ++outbound_chunk_counter_[chunk.part_id(0)];
    }
    if (partition_owner(comm_, chunk.part_id(0)) == comm_->rank()) {
        if (chunk.is_data_buffer_set()) {
            statistics_->add_bytes_stat("shuffle-payload-send", chunk.concat_data_size());
            statistics_->add_bytes_stat("shuffle-payload-recv", chunk.concat_data_size());
        }
        insert_into_ready_postbox(std::move(chunk));
    } else {
        outgoing_postbox_.insert(std::move(chunk));
    }
}

void Shuffler::insert(std::unordered_map<PartID, PackedData>&& chunks) {
    RAPIDSMPF_NVTX_FUNC_RANGE();
    auto& log = comm_->logger();

    auto event = std::make_shared<Buffer::Event>(stream_);

    // Insert each chunk into the inbox.
    for (auto& [pid, packed_data] : chunks) {
        // Check if we should spill the chunk before inserting into the inbox.
        std::int64_t const headroom = br_->memory_available(MemoryType::DEVICE)();
        if (headroom < 0 && packed_data.gpu_data) {
            auto [host_reservation, host_overbooking] =
                br_->reserve(MemoryType::HOST, packed_data.gpu_data->size(), true);
            if (host_overbooking > 0) {
                log.warn(
                    "Cannot spill to host because of host memory overbooking: ",
                    format_nbytes(host_overbooking)
                );
                continue;
            }
            auto chunk = create_chunk(pid, std::move(packed_data), event);
            // Spill the new chunk before inserting.
            auto const t0_elapsed = Clock::now();
            chunk.set_data_buffer(br_->move(
                MemoryType::HOST, chunk.release_data_buffer(), stream_, host_reservation
            ));
            statistics_->add_duration_stat(
                "spill-time-device-to-host", Clock::now() - t0_elapsed
            );
            statistics_->add_bytes_stat(
                "spill-bytes-device-to-host", chunk.concat_data_size()
            );
            insert(std::move(chunk));
        } else {
            insert(create_chunk(pid, std::move(packed_data), event));
        }
    }

    // Spill if current available device memory is still negative.
    br_->spill_manager().spill_to_make_headroom(0);
}

void Shuffler::insert_finished(PartID pid) {
    detail::ChunkID expected_num_chunks;
    {
        std::lock_guard const lock(outbound_chunk_counter_mutex_);
        expected_num_chunks = outbound_chunk_counter_[pid];
    }
    insert(detail::Chunk::from_finished_partition(
        get_new_cid(), pid, expected_num_chunks + 1
    ));
}

std::vector<PackedData> Shuffler::extract(PartID pid) {
    RAPIDSMPF_NVTX_FUNC_RANGE();
    // Protect the chunk extraction to make sure we don't get a chunk
    // `Shuffler::spill` is in the process of spilling.
    std::unique_lock<std::mutex> lock(outbox_spilling_mutex_);
    auto chunks = ready_postbox_.extract(pid);
    lock.unlock();
    std::vector<PackedData> ret;
    ret.reserve(chunks.size());

    // Sum the total size of all chunks not in device memory already.
    std::size_t non_device_size{0};
    for (auto& [_, chunk] : chunks) {
        std::cout << chunk.str() << std::endl;
        if (chunk.data_memory_type() != MemoryType::DEVICE) {
            non_device_size += chunk.concat_data_size();
        }
    }
    // This total sum is what we need to reserve before moving them to device.
    auto [reservation, overbooking] =
        br_->reserve(MemoryType::DEVICE, non_device_size, true);

    // Check overbooking, do we need to spill to host memory?
    if (overbooking > 0) {
        br_->spill_manager().spill(overbooking);
    }

    // Move the data to device memory (copy if necessary).
    auto const t0_unspill = Clock::now();
    std::uint64_t total_unspilled{0};
    for (auto& [_, chunk] : chunks) {
        if (chunk.data_memory_type() != MemoryType::DEVICE) {
            total_unspilled += chunk.concat_data_size();
        }
        ret.emplace_back(
            chunk.release_metadata_buffer(),
            br_->move_to_device_buffer(chunk.release_data_buffer(), stream_, reservation)
        );
    }
    statistics_->add_duration_stat(
        "spill-time-host-to-device", Clock::now() - t0_unspill
    );
    statistics_->add_bytes_stat("spill-bytes-host-to-device", total_unspilled);
    return ret;
}

std::size_t Shuffler::spill(std::optional<std::size_t> amount) {
    RAPIDSMPF_NVTX_FUNC_RANGE();
    std::size_t spill_need{0};
    if (amount.has_value()) {
        spill_need = amount.value();
    } else {
        std::int64_t const headroom = br_->memory_available(MemoryType::DEVICE)();
        if (headroom < 0) {
            spill_need = static_cast<std::size_t>(std::abs(headroom));
        }
    }
    std::size_t spilled{0};
    if (spill_need > 0) {
        std::lock_guard<std::mutex> lock(outbox_spilling_mutex_);
        spilled =
            postbox_spilling(br_, comm_->logger(), stream_, ready_postbox_, spill_need);
    }
    return spilled;
}

detail::ChunkID Shuffler::get_new_cid() {
    // Place the counter in the first 38 bits (supports 256G chunks).
    std::uint64_t upper = ++chunk_id_counter_ << 26;
    // and place the rank in last 26 bits (supports 64M ranks).
    auto lower = static_cast<std::uint64_t>(comm_->rank());
    return upper | lower;
}

std::string Shuffler::str() const {
    std::stringstream ss;
    ss << "Shuffler(outgoing=" << outgoing_postbox_ << ", received=" << ready_postbox_
       << ", " << finish_counter_;
    return ss.str();
}

std::string detail::FinishCounter::str() const {
    std::unique_lock<std::mutex> lock(mutex_);
    std::stringstream ss;
    ss << "FinishCounter(goalposts={";
    for (auto const& [pid, goal] : goalposts_) {
        ss << "p" << pid << ": (" << goal.first << ", " << goal.second << "), ";
    }
    ss << (goalposts_.empty() ? "}" : "\b\b}");
    ss << ", finished={";
    for (auto const& [pid, counter] : finished_chunk_counters_) {
        ss << "p" << pid << ": " << counter << ", ";
    }
    ss << (finished_chunk_counters_.empty() ? "}" : "\b\b}");
    ss << ", partitions_ready_to_wait_on={";
    for (auto const& [pid, finished] : partitions_ready_to_wait_on_) {
        ss << "p" << pid << ": " << finished << ", ";
    }
    ss << (partitions_ready_to_wait_on_.empty() ? "}" : "\b\b}");
    ss << ")";
    return ss.str();
}

}  // namespace rapidsmpf::shuffler<|MERGE_RESOLUTION|>--- conflicted
+++ resolved
@@ -175,13 +175,8 @@
 
         // Check for new chunks in the inbox and send off their metadata.
         auto const t0_send_metadata = Clock::now();
-<<<<<<< HEAD
-        for (auto&& chunk : shuffler_.outgoing_chunks_.extract_all_ready()) {
+        for (auto&& chunk : shuffler_.outgoing_postbox_.extract_all_ready()) {
             auto dst = shuffler_.partition_owner(shuffler_.comm_, chunk.part_id(0));
-=======
-        for (auto&& chunk : shuffler_.outgoing_postbox_.extract_all_ready()) {
-            auto dst = shuffler_.partition_owner(shuffler_.comm_, chunk.pid);
->>>>>>> 6f747a5e
             log.trace("send metadata to ", dst, ": ", chunk);
             RAPIDSMPF_EXPECTS(
                 dst != shuffler_.comm_->rank(), "sending chunk to ourselves"
@@ -291,12 +286,7 @@
                         allocate_buffer(0, shuffler_.stream_, shuffler_.br_)
                     );
                 }
-<<<<<<< HEAD
-
-                shuffler_.insert_into_outbox(std::move(chunk));
-=======
                 shuffler_.insert_into_ready_postbox(std::move(chunk));
->>>>>>> 6f747a5e
             }
         }
 
@@ -338,13 +328,8 @@
             for (auto cid : finished) {
                 auto chunk = extract_value(in_transit_chunks_, cid);
                 auto future = extract_value(in_transit_futures_, cid);
-<<<<<<< HEAD
                 chunk.set_data_buffer(shuffler_.comm_->get_gpu_data(std::move(future)));
-                shuffler_.insert_into_outbox(std::move(chunk));
-=======
-                chunk.gpu_data = shuffler_.comm_->get_gpu_data(std::move(future));
                 shuffler_.insert_into_ready_postbox(std::move(chunk));
->>>>>>> 6f747a5e
             }
         }
 
@@ -478,7 +463,6 @@
     }
 }
 
-<<<<<<< HEAD
 detail::Chunk Shuffler::create_chunk(
     PartID pid, PackedData&& packed_data, std::shared_ptr<Buffer::Event> event
 ) {
@@ -487,10 +471,7 @@
     );
 }
 
-void Shuffler::insert_into_outbox(detail::Chunk&& chunk) {
-=======
 void Shuffler::insert_into_ready_postbox(detail::Chunk&& chunk) {
->>>>>>> 6f747a5e
     auto& log = comm_->logger();
     log.trace("insert_into_outbox: ", chunk);
     auto pid = chunk.part_id(0);
