/**
 * SPDX-FileCopyrightText: Copyright (c) 2024-2025, NVIDIA CORPORATION & AFFILIATES.
 * SPDX-License-Identifier: Apache-2.0
 */

#include <algorithm>
#include <memory>
#include <stdexcept>
#include <utility>

#include <rapidsmpf/buffer/packed_data.hpp>
#include <rapidsmpf/buffer/resource.hpp>
#include <rapidsmpf/communicator/communicator.hpp>
#include <rapidsmpf/shuffler/shuffler.hpp>
#include <rapidsmpf/utils.hpp>

namespace rapidsmpf::shuffler {

using namespace detail;

namespace {

/**
 * @brief Help function to reserve and allocate a new buffer.
 *
 * First reserve the memory type and then use the reservation to allocate a new
 * buffer. Returns null if reservation failed.
 *
 * @param mem_type The target memory type.
 * @param size The size of the buffer in bytes.
 * @param stream CUDA stream to use for device allocations.
 * @param br Buffer resource used for the reservation and allocation.
 * @returns A new buffer or nullptr.
 */
std::unique_ptr<Buffer> allocate_buffer(
    MemoryType mem_type,
    std::size_t size,
    rmm::cuda_stream_view stream,
    BufferResource* br
) {
    auto [reservation, _] = br->reserve(mem_type, size, false);
    if (reservation.size() != size) {
        return nullptr;
    }
    auto ret = br->allocate(mem_type, size, stream, reservation);
    RAPIDSMPF_EXPECTS(reservation.size() == 0, "didn't use all of the reservation");
    return ret;
}

/**
 * @brief Help function to reserve and allocate a new buffer.
 *
 * First reserve device memory and then use the reservation to allocate a new
 * buffer. If not enough device memory is available, host memory is reserved and
 * allocated instead.
 *
 * @param size The size of the buffer in bytes.
 * @param stream CUDA stream to use for device allocations.
 * @param br Buffer resource used for the reservation and allocation.
 * @returns A new buffer.
 *
 * @throws std::overflow_error if both the reservation of device and host memory
 * failed.
 */
std::unique_ptr<Buffer> allocate_buffer(
    std::size_t size, rmm::cuda_stream_view stream, BufferResource* br
) {
    std::unique_ptr<Buffer> ret = allocate_buffer(MemoryType::DEVICE, size, stream, br);
    if (ret) {
        return ret;
    }
    // If not enough device memory is available, we try host memory.
    ret = allocate_buffer(MemoryType::HOST, size, stream, br);
    RAPIDSMPF_EXPECTS(
        ret,
        "Cannot reserve " + format_nbytes(size) + " of device or host memory",
        std::overflow_error
    );
    return ret;
}

/**
 * @brief Spills memory buffers within a postbox, e.g., from device to host memory.
 *
 * This function moves a specified amount of memory from device to host storage
 * or another lower-priority memory space, helping manage limited GPU memory
 * by offloading excess data.
 *
 * @note While spilling, chunks are temporarily extracted from the postbox thus other
 * threads trying to extract a chunk that is in the process of being spilled, will fail.
 * To avoid this, the Shuffler uses `outbox_spillling_mutex_` to serialize extractions.
 *
 * @param br Buffer resource for memory allocation.
 * @param log A logger for recording events and debugging information.
 * @param statistics The statistics instance to use.
 * @param stream CUDA stream to use for memory and kernel operations.
 * @param postbox The PostBox containing buffers to be spilled.
 * @param amount The maximum amount of data (in bytes) to be spilled.
 *
 * @return The actual amount of data successfully spilled from the postbox.
 */
template <typename KeyType>
std::size_t postbox_spilling(
    BufferResource* br,
    Communicator::Logger& log,
    rmm::cuda_stream_view stream,
    PostBox<KeyType>& postbox,
    std::size_t amount
) {
    RAPIDSMPF_NVTX_FUNC_RANGE();
    // Let's look for chunks to spill in the outbox.
    auto const chunk_info = postbox.search(MemoryType::DEVICE);
    std::size_t total_spilled{0};
    for (auto [pid, cid, size] : chunk_info) {
        // TODO: Use a clever strategy to decide which chunks to spill. For now, we
        // just spill the chunks in an arbitrary order.
        auto [host_reservation, host_overbooking] =
            br->reserve(MemoryType::HOST, size, true);
        if (host_overbooking > 0) {
            log.warn(
                "Cannot spill to host because of host memory overbooking: ",
                format_nbytes(host_overbooking)
            );
            continue;
        }
        // We extract the chunk, spilled it, and insert it back into the PostBox.
        auto chunk = postbox.extract(pid, cid);
        chunk.set_data_buffer(br->move(
            MemoryType::HOST, chunk.release_data_buffer(), stream, host_reservation
        ));
        postbox.insert(std::move(chunk));
        if ((total_spilled += size) >= amount) {
            break;
        }
    }
    return total_spilled;
}

}  // namespace

class Shuffler::Progress {
  public:
    /**
     * @brief Construct a new shuffler progress instance.
     *
     * @param shuffler Reference to the shuffler instance that this will progress.
     */
    Progress(Shuffler& shuffler) : shuffler_(shuffler) {}

    /**
     * @brief Executes a single iteration of the shuffler's event loop.
     *
     * This function manages the movement of data chunks between ranks in the distributed
     * system, handling tasks such as sending and receiving metadata, GPU data, and
     * readiness messages. It also manages the processing of chunks in transit, both
     * outgoing and incoming, and updates the necessary data structures for further
     * processing.
     *
     * @return The progress state of the shuffler.
     */
    ProgressThread::ProgressState operator()() {
        auto const t0_event_loop = Clock::now();

        // Tags for each stage of the shuffle
        Tag const ready_for_data_tag{shuffler_.op_id_, 1};
        Tag const metadata_tag{shuffler_.op_id_, 2};
        Tag const gpu_data_tag{shuffler_.op_id_, 3};

        auto& log = shuffler_.comm_->logger();
        auto& stats = *shuffler_.statistics_;

        // Check for new chunks in the inbox and send off their metadata.
        auto const t0_send_metadata = Clock::now();
        for (auto&& chunk : shuffler_.outgoing_postbox_.extract_all_ready()) {
            // All messages in the chunk maps to the same key (checked by the PostBox)
            // thus we can use the partition ID of the first message in the chunk to
            // determine the source rank of all of them.
            auto dst = shuffler_.partition_owner(shuffler_.comm_, chunk.part_id(0));
            log.trace("send metadata to ", dst, ": ", chunk);
            RAPIDSMPF_EXPECTS(
                dst != shuffler_.comm_->rank(), "sending chunk to ourselves"
            );

            fire_and_forget_.push_back(
                shuffler_.comm_->send(chunk.serialize(), dst, metadata_tag, shuffler_.br_)
            );
            if (chunk.concat_data_size() > 0) {
                RAPIDSMPF_EXPECTS(
                    outgoing_chunks_.insert({chunk.chunk_id(), std::move(chunk)}).second,
                    "outgoing chunk already exist"
                );
            }
        }
        stats.add_duration_stat(
            "event-loop-metadata-send", Clock::now() - t0_send_metadata
        );

        // Receive any incoming metadata of remote chunks and place them in
        // `incoming_chunks_`.
        auto const t0_metadata_recv = Clock::now();
        while (true) {
            auto const [msg, src] = shuffler_.comm_->recv_any(metadata_tag);
            if (msg) {
                auto chunk = Chunk::deserialize(*msg, false);
                log.trace("recv_any from ", src, ": ", chunk);
                // All messages in the chunk maps to the same Rank (checked by the
                // PostBox) thus we can use the partition ID of the first message in the
                // chunk to determine the source rank of all of them.
                RAPIDSMPF_EXPECTS(
                    shuffler_.partition_owner(shuffler_.comm_, chunk.part_id(0))
                        == shuffler_.comm_->rank(),
                    "receiving chunk not owned by us"
                );
                incoming_chunks_.insert({src, std::move(chunk)});
            } else {
                break;
            }
        }
        stats.add_duration_stat(
            "event-loop-metadata-recv", Clock::now() - t0_metadata_recv
        );

        // Post receives for incoming chunks
        auto const t0_post_incoming_chunk_recv = Clock::now();
        for (auto it = incoming_chunks_.begin(); it != incoming_chunks_.end();) {
            auto& [src, chunk] = *it;
            log.trace("checking incoming chunk data from ", src, ": ", chunk);

            // If the chunk contains gpu data, we need to receive it. Otherwise, it goes
            // directly to the ready postbox.
            if (chunk.concat_data_size() > 0) {
                if (!chunk.is_data_buffer_set()) {
                    // Create a new buffer and let the buffer resource decide the memory
                    // type.
                    chunk.set_data_buffer(allocate_buffer(
                        chunk.concat_data_size(), shuffler_.stream_, shuffler_.br_
                    ));
                    if (chunk.data_memory_type() == MemoryType::HOST) {
                        stats.add_bytes_stat(
                            "spill-bytes-recv-to-host", chunk.concat_data_size()
                        );
                    }
                }

                // Check if the buffer is ready to be used
                if (!chunk.is_ready()) {
                    // Buffer is not ready yet, skip to next item
                    ++it;
                    continue;
                }

                // At this point we know we can process this item, so extract it.
                // Note: extract_item invalidates the iterator, so must increment here.
                auto [src, chunk] = extract_item(incoming_chunks_, it++);

                // Setup to receive the chunk into `in_transit_*`.
                // transfer the data buffer from the chunk to the future
                auto future =
                    shuffler_.comm_->recv(src, gpu_data_tag, chunk.release_data_buffer());
                RAPIDSMPF_EXPECTS(
                    in_transit_futures_.insert({chunk.chunk_id(), std::move(future)})
                        .second,
                    "in transit future already exist"
                );
                RAPIDSMPF_EXPECTS(
                    in_transit_chunks_.insert({chunk.chunk_id(), std::move(chunk)})
                        .second,
                    "in transit chunk already exist"
                );
                shuffler_.statistics_->add_bytes_stat(
                    "shuffle-payload-recv", chunk.concat_data_size()
                );
                // Tell the source of the chunk that we are ready to receive it.
                // All partition IDs in the chunk must map to the same key (rank).
                fire_and_forget_.push_back(shuffler_.comm_->send(
<<<<<<< HEAD
                    ReadyForDataMessage{chunk.chunk_id()}.pack(),
=======
                    ReadyForDataMessage{.pid = chunk.part_id(0), .cid = chunk.chunk_id()}
                        .pack(),
>>>>>>> 8abb0baa
                    src,
                    ready_for_data_tag,
                    shuffler_.br_
                ));
            } else {  // chunk contains control messages and/or metadata-only messages
                // At this point we know we can process this item, so extract it.
                // Note: extract_item invalidates the iterator, so must increment here.
                auto [src, chunk] = extract_item(incoming_chunks_, it++);

                // iterate over all messages in the chunk
                for (size_t i = 0; i < chunk.n_messages(); ++i) {
                    auto chunk_copy = chunk.get_data(
                        shuffler_.get_new_cid(), i, shuffler_.stream_, shuffler_.br_
                    );
                    shuffler_.insert_into_ready_postbox(std::move(chunk_copy));
                }
            }
        }

        stats.add_duration_stat(
            "event-loop-post-incoming-chunk-recv",
            Clock::now() - t0_post_incoming_chunk_recv
        );

        // Receive any incoming ready-for-data messages and start sending the
        // requested data.
        auto const t0_init_gpu_data_send = Clock::now();
        while (true) {
            auto const [msg, src] = shuffler_.comm_->recv_any(ready_for_data_tag);
            if (msg) {
                auto ready_for_data_msg = ReadyForDataMessage::unpack(msg);
                auto chunk = extract_value(outgoing_chunks_, ready_for_data_msg.cid);
                log.trace(
                    "recv_any from ", src, ": ", ready_for_data_msg, ", sending: ", chunk
                );
                shuffler_.statistics_->add_bytes_stat(
                    "shuffle-payload-send", chunk.concat_data_size()
                );
                fire_and_forget_.push_back(
                    shuffler_.comm_->send(chunk.release_data_buffer(), src, gpu_data_tag)
                );
            } else {
                break;
            }
        }
        stats.add_duration_stat(
            "event-loop-init-gpu-data-send", Clock::now() - t0_init_gpu_data_send
        );

        // Check if any data in transit is finished.
        auto const t0_check_future_finish = Clock::now();
        if (!in_transit_futures_.empty()) {
            std::vector<ChunkID> finished =
                shuffler_.comm_->test_some(in_transit_futures_);
            for (auto cid : finished) {
                auto chunk = extract_value(in_transit_chunks_, cid);
                auto future = extract_value(in_transit_futures_, cid);
                chunk.set_data_buffer(shuffler_.comm_->get_gpu_data(std::move(future)));

                for (size_t i = 0; i < chunk.n_messages(); ++i) {
                    shuffler_.insert_into_ready_postbox(chunk.get_data(
                        shuffler_.get_new_cid(), i, shuffler_.stream_, shuffler_.br_
                    ));
                }
            }
        }

        // Check if we can free some of the outstanding futures.
        if (!fire_and_forget_.empty()) {
            std::vector<std::size_t> finished =
                shuffler_.comm_->test_some(fire_and_forget_);
            if (!finished.empty()) {
                // Sort the indexes into `fire_and_forget` in descending order.
                std::ranges::sort(finished, std::greater<>());
                // And erase from the right.
                for (auto i : finished) {
                    fire_and_forget_.erase(
                        fire_and_forget_.begin() + static_cast<std::ptrdiff_t>(i)
                    );
                }
            }
        }
        stats.add_duration_stat(
            "event-loop-check-future-finish", Clock::now() - t0_check_future_finish
        );

        stats.add_duration_stat("event-loop-total", Clock::now() - t0_event_loop);

        // Return Done only if the shuffler is inactive (shutdown was called) _and_
        // all containers are empty (all work is done).
        return (shuffler_.active_
                || !(
                    fire_and_forget_.empty() && incoming_chunks_.empty()
                    && outgoing_chunks_.empty() && in_transit_chunks_.empty()
                    && in_transit_futures_.empty() && shuffler_.outgoing_postbox_.empty()
                ))
                   ? ProgressThread::ProgressState::InProgress
                   : ProgressThread::ProgressState::Done;
    }

  private:
    Shuffler& shuffler_;
    std::vector<std::unique_ptr<Communicator::Future>>
        fire_and_forget_;  ///< Ongoing "fire-and-forget" operations (non-blocking sends).
    std::multimap<Rank, detail::Chunk>
        incoming_chunks_;  ///< Chunks ready to be received.
    std::unordered_map<detail::ChunkID, detail::Chunk>
        outgoing_chunks_;  ///< Chunks ready to be sent.
    std::unordered_map<detail::ChunkID, detail::Chunk>
        in_transit_chunks_;  ///< Chunks currently in transit.
    std::unordered_map<detail::ChunkID, std::unique_ptr<Communicator::Future>>
        in_transit_futures_;  ///< Futures corresponding to in-transit chunks.
};

std::vector<PartID> Shuffler::local_partitions(
    std::shared_ptr<Communicator> const& comm,
    PartID total_num_partitions,
    PartitionOwner partition_owner
) {
    std::vector<PartID> ret;
    for (PartID i = 0; i < total_num_partitions; ++i) {
        if (partition_owner(comm, i) == comm->rank()) {
            ret.push_back(i);
        }
    }
    return ret;
}

Shuffler::Shuffler(
    std::shared_ptr<Communicator> comm,
    std::shared_ptr<ProgressThread> progress_thread,
    OpID op_id,
    PartID total_num_partitions,
    rmm::cuda_stream_view stream,
    BufferResource* br,
    std::shared_ptr<Statistics> statistics,
    PartitionOwner partition_owner
)
    : total_num_partitions{total_num_partitions},
      partition_owner{partition_owner},
      stream_{stream},
      br_{br},
      outgoing_postbox_{
          [this](PartID pid) -> Rank {
              return this->partition_owner(this->comm_, pid);
          },  // extract Rank from pid
          static_cast<std::size_t>(comm->nranks())
      },
      ready_postbox_{
          [](PartID pid) -> PartID { return pid; },  // identity mapping
          static_cast<std::size_t>(total_num_partitions),
      },
      comm_{std::move(comm)},
      progress_thread_{std::move(progress_thread)},
      op_id_{op_id},
      finish_counter_{
          static_cast<Rank>(comm_->nranks()),
          local_partitions(comm_, total_num_partitions, partition_owner)
      },
      statistics_{std::move(statistics)} {
    RAPIDSMPF_EXPECTS(comm_ != nullptr, "the communicator pointer cannot be NULL");
    RAPIDSMPF_EXPECTS(br_ != nullptr, "the buffer resource pointer cannot be NULL");
    RAPIDSMPF_EXPECTS(statistics_ != nullptr, "the statistics pointer cannot be NULL");

    // We need to register the progress function with the progress thread, but
    // that cannot be done in the constructor's initializer list because the
    // Shuffler isn't fully constructed yet.
    // NB: this only works because `Shuffler` is not movable, otherwise if moved,
    // `this` will become invalid.
    progress_thread_function_id_ =
        progress_thread_->add_function([progress = std::make_shared<Progress>(*this)]() {
            return (*progress)();
        });

    // Register a spill function that spill buffers in this shuffler.
    // Note, the spill function can use `this` because a Shuffler isn't movable.
    spill_function_id_ = br_->spill_manager().add_spill_function(
        [this](std::size_t amount) -> std::size_t { return spill(amount); },
        /* priority = */ 0
    );
}

Shuffler::~Shuffler() {
    shutdown();
}

void Shuffler::shutdown() {
    if (active_) {
        auto& log = comm_->logger();
        log.debug("Shuffler.shutdown() - initiate");
        active_ = false;
        progress_thread_->remove_function(progress_thread_function_id_);
        br_->spill_manager().remove_spill_function(spill_function_id_);
        log.debug("Shuffler.shutdown() - done");
    }
}

detail::Chunk Shuffler::create_chunk(
    PartID pid, PackedData&& packed_data, std::shared_ptr<Buffer::Event> event
) {
    return detail::Chunk::from_packed_data(
        get_new_cid(), pid, std::move(packed_data), std::move(event), stream_, br_
    );
}

void Shuffler::insert_into_ready_postbox(detail::Chunk&& chunk) {
    auto& log = comm_->logger();
    log.trace("insert_into_outbox: ", chunk);

    // ready postbox only supports single message chunks
    RAPIDSMPF_EXPECTS(
        chunk.n_messages() == 1, "inserting into ready_postbox with multiple messages"
    );

    auto pid = chunk.part_id(0);
    if (chunk.is_control_message(0)) {
        finish_counter_.move_goalpost(pid, chunk.expected_num_chunks(0));
    } else {
        ready_postbox_.insert(std::move(chunk));
    }
    finish_counter_.add_finished_chunk(pid);
}

void Shuffler::insert(detail::Chunk&& chunk) {
    {
        std::lock_guard const lock(outbound_chunk_counter_mutex_);
        // There are multiple partitions in the chunk. So, increment the counter for
        // each partition.
        for (size_t i = 0; i < chunk.n_messages(); ++i) {
            ++outbound_chunk_counter_[chunk.part_id(i)];
        }
    }

    Rank p0_target_rank = partition_owner(comm_, chunk.part_id(0));
    if (p0_target_rank == comm_->rank()) {
        // this is a local chunk, so we can insert it into the ready postbox
        assert(chunk.n_messages() == 1);

        if (chunk.is_data_buffer_set()) {
            statistics_->add_bytes_stat("shuffle-payload-send", chunk.concat_data_size());
            statistics_->add_bytes_stat("shuffle-payload-recv", chunk.concat_data_size());
        }
        insert_into_ready_postbox(std::move(chunk));
    } else {
        // this is a remote chunk, so we need to insert it into the outgoing postbox
        // all messages in the chunk must map to the same key (rank)
        for (size_t i = 1; i < chunk.n_messages(); ++i) {
            RAPIDSMPF_EXPECTS(
                partition_owner(comm_, chunk.part_id(i)) == p0_target_rank,
                "chunk contains messages targeting different ranks"
            );
        }

        outgoing_postbox_.insert(std::move(chunk));
    }
}

void Shuffler::insert(std::unordered_map<PartID, PackedData>&& chunks) {
    RAPIDSMPF_NVTX_FUNC_RANGE();
    auto& log = comm_->logger();

    auto event = std::make_shared<Buffer::Event>(stream_);

    // Insert each chunk into the inbox.
    for (auto& [pid, packed_data] : chunks) {
        // Check if we should spill the chunk before inserting into the inbox.
        std::int64_t const headroom = br_->memory_available(MemoryType::DEVICE)();
        if (headroom < 0 && packed_data.gpu_data) {
            auto [host_reservation, host_overbooking] =
                br_->reserve(MemoryType::HOST, packed_data.gpu_data->size(), true);
            if (host_overbooking > 0) {
                log.warn(
                    "Cannot spill to host because of host memory overbooking: ",
                    format_nbytes(host_overbooking)
                );
                continue;
            }
            auto chunk = create_chunk(pid, std::move(packed_data), event);
            // Spill the new chunk before inserting.
            auto const t0_elapsed = Clock::now();
            chunk.set_data_buffer(br_->move(
                MemoryType::HOST, chunk.release_data_buffer(), stream_, host_reservation
            ));
            statistics_->add_duration_stat(
                "spill-time-device-to-host", Clock::now() - t0_elapsed
            );
            statistics_->add_bytes_stat(
                "spill-bytes-device-to-host", chunk.concat_data_size()
            );
            insert(std::move(chunk));
        } else {
            insert(create_chunk(pid, std::move(packed_data), event));
        }
    }

    // Spill if current available device memory is still negative.
    br_->spill_manager().spill_to_make_headroom(0);
}

void Shuffler::insert_grouped(std::unordered_map<PartID, PackedData>&& chunks) {
    RAPIDSMPF_NVTX_FUNC_RANGE();
    auto& log = comm_->logger();

    // this is the amount of memory available on the device.
    int64_t const headroom = br_->memory_available(MemoryType::DEVICE)();

    if (headroom <= 0) {
        log.warn("No memory available for concatenating data. Falling back to insert.");
        return insert(std::move(chunks));
    }

    // TODO handle spilling

    // Create a chunk group for each rank.
    std::vector<std::vector<Chunk>> chunk_groups(size_t(comm_->nranks()));
    // reserve space for each group assuming an even distribution of chunks
    for (auto&& group : chunk_groups) {
        group.reserve(chunks.size() / size_t(comm_->nranks()));
    }

    // total size of data staged in all builders
    int64_t total_staged_data_ = 0;
    auto init_event = std::make_shared<Buffer::Event>(stream_);

    // lambda to build all groups and insert the chunks
    auto build_all_groups_and_insert = [&]() {
        for (auto&& group : chunk_groups) {
            if (!group.empty()) {
                insert(Chunk::concat(std::move(group), get_new_cid(), stream_, br_));
            }
        }
    };
    bool all_groups_built_flag = false;
    for (auto& [pid, packed_data] : chunks) {
        Rank target_rank = partition_owner(comm_, pid);

        // if the chunk is local, do not concatenate
        if (target_rank == comm_->rank()) {
            // no builder for local chunks
            insert(create_chunk(pid, std::move(packed_data), init_event));
            continue;
        }

        // if the packed data size + total_staged_data_ > headroom, no room to add more
        // chunks any of the builders. So, call build on all builders.
        if (!all_groups_built_flag
            && (int64_t(packed_data.gpu_data->size()) + total_staged_data_ > headroom))
        {
            build_all_groups_and_insert();
            all_groups_built_flag = true;
        }

        if (all_groups_built_flag) {
            // insert this chunk without concatenating
            insert(create_chunk(pid, std::move(packed_data), init_event));
        } else {
            // insert this chunk into the builder
            total_staged_data_ += packed_data.gpu_data->ssize();
            chunk_groups[size_t(target_rank)].emplace_back(
                create_chunk(pid, std::move(packed_data), init_event)
            );
        }
    }

    // build any remaining chunks
    if (!all_groups_built_flag) {
        build_all_groups_and_insert();
    }
}

void Shuffler::insert_finished(PartID pid) {
    insert_finished(std::vector<PartID>{pid});
}

void Shuffler::insert_finished(std::vector<PartID>&& pids) {
    RAPIDSMPF_EXPECTS(pids.size() > 0, "insert_finished with empty pids");

    std::vector<detail::ChunkID> expected_num_chunks;
    expected_num_chunks.reserve(pids.size());

    // collect expected number of chunks for each rank
    {
        std::lock_guard const lock(outbound_chunk_counter_mutex_);
        for (auto pid : pids) {
            expected_num_chunks.push_back(outbound_chunk_counter_[pid]);
        }
    }

    // if pids only contains one element, we can just insert the finished chunk
    if (pids.size() == 1) {
        insert(detail::Chunk::from_finished_partition(
            get_new_cid(), pids[0], expected_num_chunks[0] + 1
        ));
        return;
    }

    // Create a chunk group for each rank.
    std::vector<std::vector<Chunk>> chunk_groups(size_t(comm_->nranks()));
    // reserve space for each group assuming an even distribution of chunks
    for (auto&& group : chunk_groups) {
        group.reserve(pids.size() / size_t(comm_->nranks()));
    }

    for (size_t i = 0; i < pids.size(); ++i) {
        Rank target_rank = partition_owner(comm_, pids[i]);

        if (target_rank == comm_->rank()) {  // no group for local chunks
            insert(Chunk::from_finished_partition(
                get_new_cid(), pids[i], expected_num_chunks[i] + 1
            ));
        } else {
            chunk_groups[size_t(target_rank)].emplace_back(Chunk::from_finished_partition(
                get_new_cid(), pids[i], expected_num_chunks[i] + 1
            ));
        }
    }

    for (auto&& group : chunk_groups) {
        if (!group.empty()) {
            insert(Chunk::concat(std::move(group), get_new_cid(), stream_, br_));
        }
    }
}

std::vector<PackedData> Shuffler::extract(PartID pid) {
    RAPIDSMPF_NVTX_FUNC_RANGE();
    // Protect the chunk extraction to make sure we don't get a chunk
    // `Shuffler::spill` is in the process of spilling.
    std::unique_lock<std::mutex> lock(ready_postbox_spilling_mutex_);
    auto chunks = ready_postbox_.extract(pid);
    lock.unlock();
    std::vector<PackedData> ret;
    ret.reserve(chunks.size());

    // Sum the total size of all chunks not in device memory already.
    std::size_t non_device_size{0};
    for (auto& [_, chunk] : chunks) {
        if (chunk.data_memory_type() != MemoryType::DEVICE) {
            non_device_size += chunk.concat_data_size();
        }
    }
    // This total sum is what we need to reserve before moving them to device.
    auto [reservation, overbooking] =
        br_->reserve(MemoryType::DEVICE, non_device_size, true);

    // Check overbooking, do we need to spill to host memory?
    if (overbooking > 0) {
        br_->spill_manager().spill(overbooking);
    }

    // Move the data to device memory (copy if necessary).
    auto const t0_unspill = Clock::now();
    std::uint64_t total_unspilled{0};
    for (auto& [_, chunk] : chunks) {
        if (chunk.data_memory_type() != MemoryType::DEVICE) {
            total_unspilled += chunk.concat_data_size();
        }
        ret.emplace_back(
            chunk.release_metadata_buffer(),
            br_->move_to_device_buffer(chunk.release_data_buffer(), stream_, reservation)
        );
    }
    statistics_->add_duration_stat(
        "spill-time-host-to-device", Clock::now() - t0_unspill
    );
    statistics_->add_bytes_stat("spill-bytes-host-to-device", total_unspilled);
    return ret;
}

std::size_t Shuffler::spill(std::optional<std::size_t> amount) {
    RAPIDSMPF_NVTX_FUNC_RANGE();
    std::size_t spill_need{0};
    if (amount.has_value()) {
        spill_need = amount.value();
    } else {
        std::int64_t const headroom = br_->memory_available(MemoryType::DEVICE)();
        if (headroom < 0) {
            spill_need = static_cast<std::size_t>(std::abs(headroom));
        }
    }
    std::size_t spilled{0};
    if (spill_need > 0) {
        std::lock_guard<std::mutex> lock(ready_postbox_spilling_mutex_);
        spilled =
            postbox_spilling(br_, comm_->logger(), stream_, ready_postbox_, spill_need);
    }
    return spilled;
}

detail::ChunkID Shuffler::get_new_cid() {
    // Place the counter in the first 38 bits (supports 256G chunks).
    std::uint64_t upper = ++chunk_id_counter_ << 26;
    // and place the rank in last 26 bits (supports 64M ranks).
    auto lower = static_cast<std::uint64_t>(comm_->rank());
    return upper | lower;
}

std::string Shuffler::str() const {
    std::stringstream ss;
    ss << "Shuffler(outgoing=" << outgoing_postbox_ << ", received=" << ready_postbox_
       << ", " << finish_counter_;
    return ss.str();
}

std::string detail::FinishCounter::str() const {
    std::unique_lock<std::mutex> lock(mutex_);
    std::stringstream ss;
    ss << "FinishCounter(goalposts={";
    for (auto const& [pid, goal] : goalposts_) {
        ss << "p" << pid << ": (" << goal.first << ", " << goal.second << "), ";
    }
    ss << (goalposts_.empty() ? "}" : "\b\b}");
    ss << ", finished={";
    for (auto const& [pid, counter] : finished_chunk_counters_) {
        ss << "p" << pid << ": " << counter << ", ";
    }
    ss << (finished_chunk_counters_.empty() ? "}" : "\b\b}");
    ss << ", partitions_ready_to_wait_on={";
    for (auto const& [pid, finished] : partitions_ready_to_wait_on_) {
        ss << "p" << pid << ": " << finished << ", ";
    }
    ss << (partitions_ready_to_wait_on_.empty() ? "}" : "\b\b}");
    ss << ")";
    return ss.str();
}

}  // namespace rapidsmpf::shuffler<|MERGE_RESOLUTION|>--- conflicted
+++ resolved
@@ -273,12 +273,7 @@
                 // Tell the source of the chunk that we are ready to receive it.
                 // All partition IDs in the chunk must map to the same key (rank).
                 fire_and_forget_.push_back(shuffler_.comm_->send(
-<<<<<<< HEAD
                     ReadyForDataMessage{chunk.chunk_id()}.pack(),
-=======
-                    ReadyForDataMessage{.pid = chunk.part_id(0), .cid = chunk.chunk_id()}
-                        .pack(),
->>>>>>> 8abb0baa
                     src,
                     ready_for_data_tag,
                     shuffler_.br_
