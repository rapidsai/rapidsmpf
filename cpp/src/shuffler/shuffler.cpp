/**
 * SPDX-FileCopyrightText: Copyright (c) 2024-2025, NVIDIA CORPORATION & AFFILIATES.
 * SPDX-License-Identifier: Apache-2.0
 */

#include <algorithm>
#include <memory>
#include <numeric>
#include <stdexcept>
#include <unordered_map>
#include <utility>

#include <rapidsmpf/buffer/buffer.hpp>
#include <rapidsmpf/buffer/packed_data.hpp>
#include <rapidsmpf/buffer/resource.hpp>
#include <rapidsmpf/communicator/communicator.hpp>
#include <rapidsmpf/nvtx.hpp>
#include <rapidsmpf/shuffler/chunk.hpp>
#include <rapidsmpf/shuffler/shuffler.hpp>
#include <rapidsmpf/utils.hpp>

namespace rapidsmpf::shuffler {

using namespace detail;

namespace {

/**
 * @brief Help function to reserve and allocate a new buffer.
 *
 * First reserve the memory type and then use the reservation to allocate a new
 * buffer. Returns null if reservation failed.
 *
 * @param mem_type The target memory type.
 * @param size The size of the buffer in bytes.
 * @param stream CUDA stream to use for device allocations.
 * @param br Buffer resource used for the reservation and allocation.
 * @returns A new buffer or nullptr.
 */
std::unique_ptr<Buffer> allocate_buffer(
    MemoryType mem_type,
    std::size_t size,
    rmm::cuda_stream_view stream,
    BufferResource* br
) {
    auto [reservation, _] = br->reserve(mem_type, size, false);
    if (reservation.size() != size) {
        return nullptr;
    }
    auto ret = br->allocate(mem_type, size, stream, reservation);
    RAPIDSMPF_EXPECTS(reservation.size() == 0, "didn't use all of the reservation");
    return ret;
}

/**
 * @brief Help function to reserve and allocate a new buffer.
 *
 * First reserve device memory and then use the reservation to allocate a new
 * buffer. If not enough device memory is available, host memory is reserved and
 * allocated instead.
 *
 * @param size The size of the buffer in bytes.
 * @param stream CUDA stream to use for device allocations.
 * @param br Buffer resource used for the reservation and allocation.
 * @returns A new buffer.
 *
 * @throws std::overflow_error if both the reservation of device and host memory
 * failed.
 */
std::unique_ptr<Buffer> allocate_buffer(
    std::size_t size, rmm::cuda_stream_view stream, BufferResource* br
) {
    std::unique_ptr<Buffer> ret = allocate_buffer(MemoryType::DEVICE, size, stream, br);
    if (ret) {
        return ret;
    }
    // If not enough device memory is available, we try host memory.
    ret = allocate_buffer(MemoryType::HOST, size, stream, br);
    RAPIDSMPF_EXPECTS(
        ret,
        "Cannot reserve " + format_nbytes(size) + " of device or host memory",
        std::overflow_error
    );
    return ret;
}

/**
 * @brief Spills memory buffers within a postbox, e.g., from device to host memory.
 *
 * This function moves a specified amount of memory from device to host storage
 * or another lower-priority memory space, helping manage limited GPU memory
 * by offloading excess data.
 *
 * @note While spilling, chunks are temporarily extracted from the postbox thus other
 * threads trying to extract a chunk that is in the process of being spilled, will fail.
 * To avoid this, the Shuffler uses `outbox_spillling_mutex_` to serialize extractions.
 *
 * @param br Buffer resource for gpu data allocations.
 * @param log A logger for recording events and debugging information.
 * @param statistics The statistics instance to use.
 * @param stream CUDA stream to use for memory and kernel operations.
 * @param postbox The PostBox containing buffers to be spilled.
 * @param amount The maximum amount of data (in bytes) to be spilled.
 *
 * @return The actual amount of data successfully spilled from the postbox.
 */
template <typename KeyType>
std::size_t postbox_spilling(
    BufferResource* br,
    Communicator::Logger& log,
    rmm::cuda_stream_view stream,
    PostBox<KeyType>& postbox,
    std::size_t amount
) {
    RAPIDSMPF_NVTX_FUNC_RANGE();
    // Let's look for chunks to spill in the outbox.
    auto const chunk_info = postbox.search(MemoryType::DEVICE);
    std::size_t total_spilled{0};
    for (auto [pid, cid, size] : chunk_info) {
        if (size == 0) {  // skip empty data buffers
            continue;
        }

        // TODO: Use a clever strategy to decide which chunks to spill. For now, we
        // just spill the chunks in an arbitrary order.
        auto [host_reservation, host_overbooking] =
            br->reserve(MemoryType::HOST, size, true);
        if (host_overbooking > 0) {
            log.warn(
                "Cannot spill to host because of host memory overbooking: ",
                format_nbytes(host_overbooking)
            );
            continue;
        }
        // We extract the chunk, spilled it, and insert it back into the PostBox.
        auto chunk = postbox.extract(pid, cid);
        chunk.set_data_buffer(br->move(
            MemoryType::HOST, chunk.release_data_buffer(), stream, host_reservation
        ));
        postbox.insert(std::move(chunk));
        if ((total_spilled += size) >= amount) {
            break;
        }
    }
    return total_spilled;
}

}  // namespace

class Shuffler::Progress {
  public:
    /**
     * @brief Construct a new shuffler progress instance.
     *
     * @param shuffler Reference to the shuffler instance that this will progress.
     */
    Progress(Shuffler& shuffler) : shuffler_(shuffler) {}

    /**
     * @brief Executes a single iteration of the shuffler's event loop.
     *
     * This function manages the movement of data chunks between ranks in the distributed
     * system, handling tasks such as sending and receiving metadata, GPU data, and
     * readiness messages. It also manages the processing of chunks in transit, both
     * outgoing and incoming, and updates the necessary data structures for further
     * processing.
     *
     * @return The progress state of the shuffler.
     */
    ProgressThread::ProgressState operator()() {
        RAPIDSMPF_NVTX_SCOPED_RANGE("Shuffler.Progress", p_iters++);
        auto const t0_event_loop = Clock::now();

        // Tags for each stage of the shuffle
        Tag const ready_for_data_tag{shuffler_.op_id_, 1};
        Tag const metadata_tag{shuffler_.op_id_, 2};
        Tag const gpu_data_tag{shuffler_.op_id_, 3};

        auto& log = shuffler_.comm_->logger();
        auto& stats = *shuffler_.statistics_;

        // Check for new chunks in the inbox and send off their metadata.
        {
            auto const t0_send_metadata = Clock::now();
            auto ready_chunks = shuffler_.outgoing_postbox_.extract_all_ready();
            RAPIDSMPF_NVTX_SCOPED_RANGE("meta_send", ready_chunks.size());
            for (auto&& chunk : ready_chunks) {
                // All messages in the chunk maps to the same key (checked by the PostBox)
                // thus we can use the partition ID of the first message in the chunk to
                // determine the source rank of all of them.
                auto dst = shuffler_.partition_owner(shuffler_.comm_, chunk.part_id(0));
                log.trace("send metadata to ", dst, ": ", chunk);
                RAPIDSMPF_EXPECTS(
                    dst != shuffler_.comm_->rank(), "sending chunk to ourselves"
                );

                fire_and_forget_.push_back(shuffler_.comm_->send(
                    chunk.serialize(), dst, metadata_tag, shuffler_.br_
                ));
                if (chunk.concat_data_size() > 0) {
                    RAPIDSMPF_EXPECTS(
                        outgoing_chunks_.insert({chunk.chunk_id(), std::move(chunk)})
                            .second,
                        "outgoing chunk already exist"
                    );
                    ready_ack_receives_[dst].push_back(shuffler_.comm_->recv(
                        dst,
                        ready_for_data_tag,
                        shuffler_.br_->move(
                            std::make_unique<std::vector<std::uint8_t>>(
                                ReadyForDataMessage::byte_size
                            )
                        )
                    ));
                }
            }
            stats.add_duration_stat(
                "event-loop-metadata-send", Clock::now() - t0_send_metadata
            );
        }

        // Receive any incoming metadata of remote chunks and place them in
        // `incoming_chunks_`.
        {
            auto const t0_metadata_recv = Clock::now();
            RAPIDSMPF_NVTX_SCOPED_RANGE("meta_recv");
            int i = 0;
            while (true) {
                auto const [msg, src] = shuffler_.comm_->recv_any(metadata_tag);
                if (msg) {
                    auto chunk = Chunk::deserialize(*msg, false);
                    log.trace("recv_any from ", src, ": ", chunk);
                    // All messages in the chunk maps to the same Rank (checked by the
                    // PostBox) thus we can use the partition ID of the first message in
                    // the chunk to determine the source rank of all of them.
                    RAPIDSMPF_EXPECTS(
                        shuffler_.partition_owner(shuffler_.comm_, chunk.part_id(0))
                            == shuffler_.comm_->rank(),
                        "receiving chunk not owned by us"
                    );
                    incoming_chunks_.insert({src, std::move(chunk)});
                } else {
                    break;
                }
                i++;
            }
            stats.add_duration_stat(
                "event-loop-metadata-recv", Clock::now() - t0_metadata_recv
            );
            RAPIDSMPF_NVTX_MARKER("meta_recv_iters", i);
        }

        // Post receives for incoming chunks
        {
            RAPIDSMPF_NVTX_SCOPED_RANGE("post_chunk_recv", incoming_chunks_.size());
            auto const t0_post_incoming_chunk_recv = Clock::now();
            for (auto it = incoming_chunks_.begin(); it != incoming_chunks_.end();) {
                auto& [src, chunk] = *it;
                log.trace("checking incoming chunk data from ", src, ": ", chunk);

                // If the chunk contains gpu data, we need to receive it. Otherwise, it
                // goes directly to the ready postbox.
                if (chunk.concat_data_size() > 0) {
                    if (!chunk.is_data_buffer_set()) {
                        // Create a new buffer and let the buffer resource decide the
                        // memory type.
                        chunk.set_data_buffer(allocate_buffer(
                            chunk.concat_data_size(), shuffler_.stream_, shuffler_.br_
                        ));
                        if (chunk.data_memory_type() == MemoryType::HOST) {
                            stats.add_bytes_stat(
                                "spill-bytes-recv-to-host", chunk.concat_data_size()
                            );
                        }
                    }

                    // Check if the buffer is ready to be used
                    if (!chunk.is_ready()) {
                        // Buffer is not ready yet, skip to next item
                        ++it;
                        continue;
                    }

                    // At this point we know we can process this item, so extract it.
                    // Note: extract_item invalidates the iterator, so must increment
                    // here.
                    auto [src, chunk] = extract_item(incoming_chunks_, it++);

                    // Setup to receive the chunk into `in_transit_*`.
                    // transfer the data buffer from the chunk to the future
                    auto future = shuffler_.comm_->recv(
                        src, gpu_data_tag, chunk.release_data_buffer()
                    );
                    RAPIDSMPF_EXPECTS(
                        in_transit_futures_.insert({chunk.chunk_id(), std::move(future)})
                            .second,
                        "in transit future already exist"
                    );
                    RAPIDSMPF_EXPECTS(
                        in_transit_chunks_.insert({chunk.chunk_id(), std::move(chunk)})
                            .second,
                        "in transit chunk already exist"
                    );
                    shuffler_.statistics_->add_bytes_stat(
                        "shuffle-payload-recv", chunk.concat_data_size()
                    );
                    // Tell the source of the chunk that we are ready to receive it.
                    // All partition IDs in the chunk must map to the same key (rank).
                    fire_and_forget_.push_back(shuffler_.comm_->send(
                        ReadyForDataMessage{chunk.chunk_id()}.pack(),
                        src,
                        ready_for_data_tag,
                        shuffler_.br_
                    ));
                } else {  // chunk contains control messages and/or metadata-only messages
                    // At this point we know we can process this item, so extract it.
                    // Note: extract_item invalidates the iterator, so must increment
                    // here.
                    auto [src, chunk] = extract_item(incoming_chunks_, it++);

                    // iterate over all messages in the chunk
                    for (size_t i = 0; i < chunk.n_messages(); ++i) {
                        // ready postbox uniquely identifies chunks by their [partition
                        // ID, chunk ID] pair. We can reuse the same chunk ID for the
                        // copy because the partition IDs are unique within a chunk.
                        auto chunk_copy = chunk.get_data(
                            chunk.chunk_id(), i, shuffler_.stream_, shuffler_.br_
                        );
                        shuffler_.insert_into_ready_postbox(std::move(chunk_copy));
                    }
                }
            }

            stats.add_duration_stat(
                "event-loop-post-incoming-chunk-recv",
                Clock::now() - t0_post_incoming_chunk_recv
            );
        }

        // Receive any incoming ready-for-data messages and start sending the
        // requested data.
        {
            auto const t0_init_gpu_data_send = Clock::now();
            RAPIDSMPF_NVTX_SCOPED_RANGE(
                "init_gpu_send",
                std::transform_reduce(
                    ready_ack_receives_.begin(),
                    ready_ack_receives_.end(),
                    0,
                    std::plus<>(),
                    [](auto& kv) { return kv.second.size(); }
                )
            );
            // ready_ack_receives_ are separated by rank so that we
            // can guarantee that we don't match messages out of order
            // when using the UCXX communicator. See comment in
            // ucxx.cpp::test_some.
            for (auto& [dst, futures] : ready_ack_receives_) {
                auto finished = shuffler_.comm_->test_some(futures);
                for (auto&& future : finished) {
                    auto const msg_data =
                        shuffler_.comm_->get_gpu_data(std::move(future));
                    auto msg = ReadyForDataMessage::unpack(
                        const_cast<Buffer const&>(*msg_data).host()
                    );
                    auto chunk = extract_value(outgoing_chunks_, msg.cid);
                    shuffler_.statistics_->add_bytes_stat(
                        "shuffle-payload-send", chunk.concat_data_size()
                    );
                    fire_and_forget_.push_back(shuffler_.comm_->send(
                        chunk.release_data_buffer(), dst, gpu_data_tag
                    ));
                }
            }
            stats.add_duration_stat(
                "event-loop-init-gpu-data-send", Clock::now() - t0_init_gpu_data_send
            );
        }

        // Check if any data in transit is finished.
        {
            auto const t0_check_future_finish = Clock::now();
            RAPIDSMPF_NVTX_SCOPED_RANGE("check_fut_finish", in_transit_futures_.size());
            if (!in_transit_futures_.empty()) {
                std::vector<ChunkID> finished =
                    shuffler_.comm_->test_some(in_transit_futures_);
                for (auto cid : finished) {
                    auto chunk = extract_value(in_transit_chunks_, cid);
                    auto future = extract_value(in_transit_futures_, cid);
                    chunk.set_data_buffer(
                        shuffler_.comm_->get_gpu_data(std::move(future))
                    );

                    for (size_t i = 0; i < chunk.n_messages(); ++i) {
                        // ready postbox uniquely identifies chunks by their [partition
                        // ID, chunk ID] pair. We can reuse the same chunk ID for the
                        // copy because the partition IDs are unique within a chunk.
                        shuffler_.insert_into_ready_postbox(chunk.get_data(
                            chunk.chunk_id(), i, shuffler_.stream_, shuffler_.br_
                        ));
                    }
                }
            }

            // Check if we can free some of the outstanding futures.
            if (!fire_and_forget_.empty()) {
                std::ignore = shuffler_.comm_->test_some(fire_and_forget_);
            }
            stats.add_duration_stat(
                "event-loop-check-future-finish", Clock::now() - t0_check_future_finish
            );
        }

        stats.add_duration_stat("event-loop-total", Clock::now() - t0_event_loop);

        // Return Done only if the shuffler is inactive (shutdown was called) _and_
        // all containers are empty (all work is done).
        return (shuffler_.active_
                || !(
                    fire_and_forget_.empty() && incoming_chunks_.empty()
                    && outgoing_chunks_.empty() && in_transit_chunks_.empty()
                    && in_transit_futures_.empty() && shuffler_.outgoing_postbox_.empty()
                ))
                   ? ProgressThread::ProgressState::InProgress
                   : ProgressThread::ProgressState::Done;
    }

  private:
    Shuffler& shuffler_;
    std::vector<std::unique_ptr<Communicator::Future>>
        fire_and_forget_;  ///< Ongoing "fire-and-forget" operations (non-blocking sends).
    std::multimap<Rank, detail::Chunk>
        incoming_chunks_;  ///< Chunks ready to be received.
    std::unordered_map<detail::ChunkID, detail::Chunk>
        outgoing_chunks_;  ///< Chunks ready to be sent.
    std::unordered_map<detail::ChunkID, detail::Chunk>
        in_transit_chunks_;  ///< Chunks currently in transit.
    std::unordered_map<detail::ChunkID, std::unique_ptr<Communicator::Future>>
        in_transit_futures_;  ///< Futures corresponding to in-transit chunks.
    std::unordered_map<Rank, std::vector<std::unique_ptr<Communicator::Future>>>
        ready_ack_receives_;  ///< Receives matching ready for data messages.

    int64_t p_iters = 0;  ///< Number of progress iterations (for NVTX)
};

std::vector<PartID> Shuffler::local_partitions(
    std::shared_ptr<Communicator> const& comm,
    PartID total_num_partitions,
    PartitionOwner partition_owner
) {
    std::vector<PartID> ret;
    for (PartID i = 0; i < total_num_partitions; ++i) {
        if (partition_owner(comm, i) == comm->rank()) {
            ret.push_back(i);
        }
    }
    return ret;
}

Shuffler::Shuffler(
    std::shared_ptr<Communicator> comm,
    std::shared_ptr<ProgressThread> progress_thread,
    OpID op_id,
    PartID total_num_partitions,
    rmm::cuda_stream_view stream,
    BufferResource* br,
    std::shared_ptr<Statistics> statistics,
    PartitionOwner partition_owner
)
    : total_num_partitions{total_num_partitions},
      partition_owner{partition_owner},
      stream_{stream},
      br_{br},
      outgoing_postbox_{
          [this](PartID pid) -> Rank {
              return this->partition_owner(this->comm_, pid);
          },  // extract Rank from pid
          static_cast<std::size_t>(comm->nranks())
      },
      ready_postbox_{
          [](PartID pid) -> PartID { return pid; },  // identity mapping
          static_cast<std::size_t>(total_num_partitions),
      },
      comm_{std::move(comm)},
      progress_thread_{std::move(progress_thread)},
      op_id_{op_id},
      finish_counter_{
          comm_->nranks(), local_partitions(comm_, total_num_partitions, partition_owner)
      },
      statistics_{std::move(statistics)} {
    RAPIDSMPF_EXPECTS(comm_ != nullptr, "the communicator pointer cannot be NULL");
    RAPIDSMPF_EXPECTS(br_ != nullptr, "the buffer resource pointer cannot be NULL");
    RAPIDSMPF_EXPECTS(statistics_ != nullptr, "the statistics pointer cannot be NULL");

    // We need to register the progress function with the progress thread, but
    // that cannot be done in the constructor's initializer list because the
    // Shuffler isn't fully constructed yet.
    // NB: this only works because `Shuffler` is not movable, otherwise if moved,
    // `this` will become invalid.
    progress_thread_function_id_ =
        progress_thread_->add_function([progress = std::make_shared<Progress>(*this)]() {
            return (*progress)();
        });

    // Register a spill function that spill buffers in this shuffler.
    // Note, the spill function can use `this` because a Shuffler isn't movable.
    spill_function_id_ = br_->spill_manager().add_spill_function(
        [this](std::size_t amount) -> std::size_t { return spill(amount); },
        /* priority = */ 0
    );
}

Shuffler::~Shuffler() {
    shutdown();
}

void Shuffler::shutdown() {
    if (active_) {
        auto& log = comm_->logger();
        log.debug("Shuffler.shutdown() - initiate");
        active_ = false;
        progress_thread_->remove_function(progress_thread_function_id_);
        br_->spill_manager().remove_spill_function(spill_function_id_);
        log.debug("Shuffler.shutdown() - done");
    }
}

detail::Chunk Shuffler::create_chunk(PartID pid, PackedData&& packed_data) {
    return detail::Chunk::from_packed_data(get_new_cid(), pid, std::move(packed_data));
}

void Shuffler::insert_into_ready_postbox(detail::Chunk&& chunk) {
    auto& log = comm_->logger();
    log.trace("insert_into_outbox: ", chunk);

    // ready postbox only supports single message chunks
    RAPIDSMPF_EXPECTS(
        chunk.n_messages() == 1, "inserting into ready_postbox with multiple messages"
    );

    auto pid = chunk.part_id(0);
    if (chunk.is_control_message(0)) {
        finish_counter_.move_goalpost(pid, chunk.expected_num_chunks(0));
    } else {
        ready_postbox_.insert(std::move(chunk));
    }
    finish_counter_.add_finished_chunk(pid);
}

void Shuffler::insert(detail::Chunk&& chunk) {
    {
        std::lock_guard const lock(outbound_chunk_counter_mutex_);
        // There are multiple partitions in the chunk. So, increment the counter for
        // each partition.
        for (size_t i = 0; i < chunk.n_messages(); ++i) {
            ++outbound_chunk_counter_[chunk.part_id(i)];
        }
    }

    Rank p0_target_rank = partition_owner(comm_, chunk.part_id(0));
    if (p0_target_rank == comm_->rank()) {
        // this is a local chunk, so we can insert it into the ready postbox
        if (chunk.is_data_buffer_set()) {
            statistics_->add_bytes_stat("shuffle-payload-send", chunk.concat_data_size());
            statistics_->add_bytes_stat("shuffle-payload-recv", chunk.concat_data_size());
        }
        insert_into_ready_postbox(std::move(chunk));
    } else {
        // this is a remote chunk, so we need to insert it into the outgoing postbox
        // all messages in the chunk must map to the same key (rank)
        for (size_t i = 1; i < chunk.n_messages(); ++i) {
            RAPIDSMPF_EXPECTS(
                partition_owner(comm_, chunk.part_id(i)) == p0_target_rank,
                "chunk contains messages targeting different ranks"
            );
        }

        outgoing_postbox_.insert(std::move(chunk));
    }
}

void Shuffler::insert(std::unordered_map<PartID, PackedData>&& chunks) {
    RAPIDSMPF_NVTX_FUNC_RANGE();
    auto& log = comm_->logger();

    auto event = std::make_shared<Buffer::Event>(stream_);

    // Insert each chunk into the inbox.
    for (auto& [pid, packed_data] : chunks) {
        if (packed_data.empty()) {  // skip empty packed data
            continue;
        }

        // Check if we should spill the chunk before inserting into the inbox.
        std::int64_t const headroom = br_->memory_available(MemoryType::DEVICE)();
        if (headroom < 0 && packed_data.data) {
            auto [host_reservation, host_overbooking] =
                br_->reserve(MemoryType::HOST, packed_data.data->size, true);
            if (host_overbooking > 0) {
                log.warn(
                    "Cannot spill to host because of host memory overbooking: ",
                    format_nbytes(host_overbooking)
                );
                continue;
            }
            auto chunk = create_chunk(pid, std::move(packed_data));
            // Spill the new chunk before inserting.
            auto const t0_elapsed = Clock::now();
            chunk.set_data_buffer(br_->move(
                MemoryType::HOST, chunk.release_data_buffer(), stream_, host_reservation
            ));
            statistics_->add_duration_stat(
                "spill-time-device-to-host", Clock::now() - t0_elapsed
            );
            statistics_->add_bytes_stat(
                "spill-bytes-device-to-host", chunk.concat_data_size()
            );
            insert(std::move(chunk));
        } else {
            insert(create_chunk(pid, std::move(packed_data)));
        }
    }

    // Spill if current available device memory is still negative.
    br_->spill_manager().spill_to_make_headroom(0);
}

void Shuffler::concat_insert(std::unordered_map<PartID, PackedData>&& chunks) {
    RAPIDSMPF_NVTX_FUNC_RANGE();
    auto& log = comm_->logger();

    // this is the amount of memory available on the device.
    int64_t const headroom = br_->memory_available(MemoryType::DEVICE)();

    if (headroom <= 0) {
        log.warn("No memory available for concatenating data. Falling back to insert.");
        return insert(std::move(chunks));
    }

    // TODO handle spilling

    // Create a chunk group for each rank.
    std::vector<std::vector<Chunk>> chunk_groups(size_t(comm_->nranks()));
    // reserve space for each group assuming an even distribution of chunks
    for (auto&& group : chunk_groups) {
        group.reserve(chunks.size() / size_t(comm_->nranks()));
    }

    // total size of data staged in all builders
    int64_t total_staged_data_ = 0;

    auto build_all_groups_and_insert = [&]() {
        for (auto&& group : chunk_groups) {
            if (!group.empty()) {
                insert(Chunk::concat(std::move(group), get_new_cid(), stream_, br_));
            }
        }
    };

    bool all_groups_built_flag = false;
    constexpr ChunkID dummy_chunk_id = std::numeric_limits<ChunkID>::max();
    for (auto& [pid, packed_data] : chunks) {
        Rank target_rank = partition_owner(comm_, pid);

        // if the chunk is local, do not concatenate
        if (target_rank == comm_->rank()) {
            // no builder for local chunks
            insert(create_chunk(pid, std::move(packed_data)));
            continue;
        }

        // if the packed data size + total_staged_data_ > headroom, no room to add more
        // chunks any of the builders. So, call build on all builders.
        if (!all_groups_built_flag
            && (int64_t(packed_data.data->size) + total_staged_data_ > headroom))
        {
            build_all_groups_and_insert();
            all_groups_built_flag = true;
        }

        if (all_groups_built_flag) {
            // insert this chunk without concatenating
            insert(create_chunk(pid, std::move(packed_data)));
        } else {
            // insert this chunk into the builder
            total_staged_data_ += static_cast<std::int64_t>(packed_data.data->size);
            chunk_groups[size_t(target_rank)].emplace_back(
<<<<<<< HEAD
                detail::Chunk::from_packed_data(
                    dummy_chunk_id, pid, std::move(packed_data), nullptr, stream_, br_
                )
=======
                create_chunk(pid, std::move(packed_data))
>>>>>>> 85a2b3bf
            );
        }
    }

    // build any remaining chunks
    if (!all_groups_built_flag) {
        build_all_groups_and_insert();
    }
}

void Shuffler::insert_finished(PartID pid) {
    insert_finished(std::vector<PartID>{pid});
}

void Shuffler::insert_finished(std::vector<PartID>&& pids) {
    RAPIDSMPF_EXPECTS(pids.size() > 0, "insert_finished with empty pids");

    std::vector<detail::ChunkID> expected_num_chunks;
    expected_num_chunks.reserve(pids.size());

    // collect expected number of chunks for each rank
    {
        std::lock_guard const lock(outbound_chunk_counter_mutex_);
        for (auto pid : pids) {
            expected_num_chunks.push_back(outbound_chunk_counter_[pid]);
        }
    }

    // if pids only contains one element, we can just insert the finished chunk
    if (pids.size() == 1) {
        insert(
            detail::Chunk::from_finished_partition(
                get_new_cid(), pids[0], expected_num_chunks[0] + 1
            )
        );
        return;
    }

    // Create a chunk group for each rank.
    std::vector<std::vector<Chunk>> chunk_groups(size_t(comm_->nranks()));
    // reserve space for each group assuming an even distribution of chunks
    for (auto&& group : chunk_groups) {
        group.reserve(pids.size() / size_t(comm_->nranks()));
    }

    // use the dummy chunk ID for intermediate chunks
    constexpr ChunkID dummy_chunk_id = std::numeric_limits<ChunkID>::max();
    for (size_t i = 0; i < pids.size(); ++i) {
        Rank target_rank = partition_owner(comm_, pids[i]);

        if (target_rank == comm_->rank()) {  // no group for local chunks
            insert(
                Chunk::from_finished_partition(
                    get_new_cid(), pids[i], expected_num_chunks[i] + 1
                )
            );
        } else {
            chunk_groups[size_t(target_rank)].emplace_back(
                Chunk::from_finished_partition(
                    dummy_chunk_id, pids[i], expected_num_chunks[i] + 1
                )
            );
        }
    }

    for (auto&& group : chunk_groups) {
        if (!group.empty()) {
            insert(Chunk::concat(std::move(group), get_new_cid(), stream_, br_));
        }
    }
}

std::vector<PackedData> Shuffler::extract(PartID pid) {
    RAPIDSMPF_NVTX_FUNC_RANGE();
    // Protect the chunk extraction to make sure we don't get a chunk
    // `Shuffler::spill` is in the process of spilling.
    std::unique_lock<std::mutex> lock(ready_postbox_spilling_mutex_);
    auto chunks = ready_postbox_.extract(pid);
    lock.unlock();
    std::vector<PackedData> ret;
    ret.reserve(chunks.size());

    // Sum the total size of all chunks not in device memory already.
    std::size_t non_device_size{0};
    for (auto& [_, chunk] : chunks) {
        if (chunk.data_memory_type() != MemoryType::DEVICE) {
            non_device_size += chunk.concat_data_size();
        }
    }
    // This total sum is what we need to reserve before moving them to device.
    auto [reservation, overbooking] =
        br_->reserve(MemoryType::DEVICE, non_device_size, true);

    // Check overbooking, do we need to spill to host memory?
    if (overbooking > 0) {
        br_->spill_manager().spill(overbooking);
    }

    // Move the data to device memory (copy if necessary).
    auto const t0_unspill = Clock::now();
    std::uint64_t total_unspilled{0};
    for (auto& [_, chunk] : chunks) {
        if (chunk.data_memory_type() != MemoryType::DEVICE) {
            total_unspilled += chunk.concat_data_size();
        }
        ret.emplace_back(
            chunk.release_metadata_buffer(),
            br_->move(
                MemoryType::DEVICE, chunk.release_data_buffer(), stream_, reservation
            )
        );
    }
    statistics_->add_duration_stat(
        "spill-time-host-to-device", Clock::now() - t0_unspill
    );
    statistics_->add_bytes_stat("spill-bytes-host-to-device", total_unspilled);
    return ret;
}

bool Shuffler::finished() const {
    return finish_counter_.all_finished();
}

PartID Shuffler::wait_any(std::optional<std::chrono::milliseconds> timeout) {
    RAPIDSMPF_NVTX_FUNC_RANGE();
    auto [pid, contains_data] = finish_counter_.wait_any(std::move(timeout));
    if (!contains_data) {
        // there will be no data chunks for this pid in the ready postbox. Therefore,
        // insert an empty container for this partition.
        ready_postbox_.mark_empty(pid);
    }
    return pid;
}

void Shuffler::wait_on(PartID pid, std::optional<std::chrono::milliseconds> timeout) {
    RAPIDSMPF_NVTX_FUNC_RANGE();
    if (!finish_counter_.wait_on(pid, std::move(timeout))) {
        // there will be no data chunks for this pid in the ready postbox. Therefore,
        // insert an empty container for this partition.
        ready_postbox_.mark_empty(pid);
    }
}

std::vector<PartID> Shuffler::wait_some(
    std::optional<std::chrono::milliseconds> timeout
) {
    RAPIDSMPF_NVTX_FUNC_RANGE();
    auto [pids, contains_data] = finish_counter_.wait_some(std::move(timeout));
    for (size_t i = 0; i < pids.size(); ++i) {
        if (!contains_data[i]) {
            ready_postbox_.mark_empty(pids[i]);
        }
    }
    return std::move(pids);
}

std::size_t Shuffler::spill(std::optional<std::size_t> amount) {
    RAPIDSMPF_NVTX_FUNC_RANGE();
    std::size_t spill_need{0};
    if (amount.has_value()) {
        spill_need = amount.value();
    } else {
        std::int64_t const headroom = br_->memory_available(MemoryType::DEVICE)();
        if (headroom < 0) {
            spill_need = static_cast<std::size_t>(std::abs(headroom));
        }
    }
    std::size_t spilled{0};
    if (spill_need > 0) {
        std::lock_guard<std::mutex> lock(ready_postbox_spilling_mutex_);
        spilled =
            postbox_spilling(br_, comm_->logger(), stream_, ready_postbox_, spill_need);
    }
    return spilled;
}

detail::ChunkID Shuffler::get_new_cid() {
    // Place the counter in the first 38 bits (supports 256G chunks).
    std::uint64_t upper = ++chunk_id_counter_ << 26;
    // and place the rank in last 26 bits (supports 64M ranks).
    auto lower = static_cast<std::uint64_t>(comm_->rank());
    return upper | lower;
}

std::string Shuffler::str() const {
    std::stringstream ss;
    ss << "Shuffler(outgoing=" << outgoing_postbox_ << ", received=" << ready_postbox_
       << ", " << finish_counter_;
    return ss.str();
}

}  // namespace rapidsmpf::shuffler<|MERGE_RESOLUTION|>--- conflicted
+++ resolved
@@ -685,13 +685,9 @@
             // insert this chunk into the builder
             total_staged_data_ += static_cast<std::int64_t>(packed_data.data->size);
             chunk_groups[size_t(target_rank)].emplace_back(
-<<<<<<< HEAD
                 detail::Chunk::from_packed_data(
                     dummy_chunk_id, pid, std::move(packed_data), nullptr, stream_, br_
                 )
-=======
-                create_chunk(pid, std::move(packed_data))
->>>>>>> 85a2b3bf
             );
         }
     }
