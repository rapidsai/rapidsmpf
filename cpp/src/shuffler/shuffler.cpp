--- conflicted
+++ resolved
@@ -183,7 +183,6 @@
         {
             auto const t0_submit_outgoing = Clock::now();
             auto ready_chunks = shuffler_.outgoing_postbox_.extract_all_ready();
-<<<<<<< HEAD
             RAPIDSMPF_NVTX_SCOPED_RANGE("submit_outgoing", ready_chunks.size());
 
             if (!ready_chunks.empty()) {
@@ -196,41 +195,8 @@
                         dst != shuffler_.comm_->rank(), "sending chunk to ourselves"
                     );
                     chunks_to_submit.push_back(std::move(chunk));
-=======
-            RAPIDSMPF_NVTX_SCOPED_RANGE("meta_send", ready_chunks.size());
-            for (auto&& chunk : ready_chunks) {
-                // All messages in the chunk maps to the same key (checked by the PostBox)
-                // thus we can use the partition ID of the first message in the chunk to
-                // determine the source rank of all of them.
-                auto dst = shuffler_.partition_owner(shuffler_.comm_, chunk.part_id(0));
-                log.trace("send metadata to ", dst, ": ", chunk);
-                RAPIDSMPF_EXPECTS(
-                    dst != shuffler_.comm_->rank(), "sending chunk to ourselves"
-                );
-
-                fire_and_forget_.push_back(
-                    shuffler_.comm_->send(chunk.serialize(), dst, metadata_tag)
-                );
-                if (chunk.concat_data_size() > 0) {
-                    RAPIDSMPF_EXPECTS(
-                        outgoing_chunks_.emplace(chunk.chunk_id(), std::move(chunk))
-                            .second,
-                        "outgoing chunk already exist"
-                    );
-                    ready_ack_receives_[dst].push_back(shuffler_.comm_->recv(
-                        dst,
-                        ready_for_data_tag,
-                        shuffler_.br_->allocate(
-                            shuffler_.stream_,
-                            shuffler_.br_->reserve_or_fail(
-                                ReadyForDataMessage::byte_size, MemoryType::HOST
-                            )
-                        )
-                    ));
->>>>>>> 34a19515
                 }
 
-<<<<<<< HEAD
                 auto partition_owner_fn = [&shuffler = shuffler_](PartID pid) -> Rank {
                     return shuffler.partition_owner(shuffler.comm_, pid);
                 };
@@ -238,32 +204,6 @@
                 shuffler_.comm_interface_->submit_outgoing_chunks(
                     std::move(chunks_to_submit), partition_owner_fn, shuffler_.br_
                 );
-=======
-        // Receive any incoming metadata of remote chunks and place them in
-        // `incoming_chunks_`.
-        {
-            auto const t0_metadata_recv = Clock::now();
-            RAPIDSMPF_NVTX_SCOPED_RANGE("meta_recv");
-            int i = 0;
-            while (true) {
-                auto const [msg, src] = shuffler_.comm_->recv_any(metadata_tag);
-                if (msg) {
-                    auto chunk = Chunk::deserialize(*msg, false);
-                    log.trace("recv_any from ", src, ": ", chunk);
-                    // All messages in the chunk maps to the same Rank (checked by the
-                    // PostBox) thus we can use the partition ID of the first message in
-                    // the chunk to determine the source rank of all of them.
-                    RAPIDSMPF_EXPECTS(
-                        shuffler_.partition_owner(shuffler_.comm_, chunk.part_id(0))
-                            == shuffler_.comm_->rank(),
-                        "receiving chunk not owned by us"
-                    );
-                    incoming_chunks_.emplace(src, std::move(chunk));
-                } else {
-                    break;
-                }
-                i++;
->>>>>>> 34a19515
             }
             stats.add_duration_stat(
                 "event-loop-submit-outgoing", Clock::now() - t0_submit_outgoing
@@ -280,7 +220,6 @@
                 return allocate_buffer(size, shuffler.stream_, shuffler.br_);
             };
 
-<<<<<<< HEAD
             auto completed_chunks = shuffler_.comm_interface_->process_communication(
                 allocate_buffer_fn, shuffler_.stream_, shuffler_.br_
             );
@@ -294,115 +233,40 @@
                     "receiving chunk not owned by us"
                 );
 
-                if (chunk.concat_data_size() > 0) {
+                stats.add_bytes_stat("shuffle-payload-recv", chunk.concat_data_size());
+                if (chunk.data_memory_type() == MemoryType::HOST) {
                     stats.add_bytes_stat(
-                        "shuffle-payload-recv", chunk.concat_data_size()
+                        "spill-bytes-recv-to-host", chunk.concat_data_size()
                     );
-                    if (chunk.data_memory_type() == MemoryType::HOST) {
-                        stats.add_bytes_stat(
-                            "spill-bytes-recv-to-host", chunk.concat_data_size()
-=======
-                    // At this point we know we can process this item, so extract it.
-                    // Note: extract_item invalidates the iterator, so must increment
-                    // here.
-                    auto [src, chunk] = extract_item(incoming_chunks_, it++);
-                    auto chunk_id = chunk.chunk_id();
-                    auto data_size = chunk.concat_data_size();
-
-                    // Setup to receive the chunk into `in_transit_*`.
-                    // transfer the data buffer from the chunk to the future
-                    auto future = shuffler_.comm_->recv(
-                        src, gpu_data_tag, chunk.release_data_buffer()
-                    );
-                    RAPIDSMPF_EXPECTS(
-                        in_transit_futures_.emplace(chunk_id, std::move(future)).second,
-                        "in transit future already exist"
-                    );
-                    RAPIDSMPF_EXPECTS(
-                        in_transit_chunks_.emplace(chunk_id, std::move(chunk)).second,
-                        "in transit chunk already exist"
-                    );
-                    shuffler_.statistics_->add_bytes_stat(
-                        "shuffle-payload-recv", data_size
-                    );
-                    // Tell the source of the chunk that we are ready to receive it.
-                    // All partition IDs in the chunk must map to the same key (rank).
-                    fire_and_forget_.push_back(shuffler_.comm_->send(
-                        ReadyForDataMessage{chunk_id}.pack(), src, ready_for_data_tag
-                    ));
-                } else {  // chunk contains control messages and/or metadata-only messages
-                    // At this point we know we can process this item, so extract it.
-                    // Note: extract_item invalidates the iterator, so must increment
-                    // here.
-                    auto [src, chunk] = extract_item(incoming_chunks_, it++);
-
-                    // iterate over all messages in the chunk
-                    for (size_t i = 0; i < chunk.n_messages(); ++i) {
-                        // ready postbox uniquely identifies chunks by their [partition
-                        // ID, chunk ID] pair. We can reuse the same chunk ID for the
-                        // copy because the partition IDs are unique within a chunk.
-                        auto chunk_copy = chunk.get_data(
-                            chunk.chunk_id(), i, shuffler_.stream_, shuffler_.br_
->>>>>>> 34a19515
-                        );
-                    }
-                }
-
-<<<<<<< HEAD
-                // Split multi-message chunks into individual chunks for the ready postbox
-                for (size_t i = 0; i < chunk.n_messages(); ++i) {
-                    auto chunk_copy = chunk.get_data(
-                        chunk.chunk_id(), i, shuffler_.stream_, shuffler_.br_
-=======
-        // Receive any incoming ready-for-data messages and start sending the
-        // requested data.
-        {
-            auto const t0_init_gpu_data_send = Clock::now();
-            RAPIDSMPF_NVTX_SCOPED_RANGE(
-                "init_gpu_send",
-                std::transform_reduce(
-                    ready_ack_receives_.begin(),
-                    ready_ack_receives_.end(),
-                    0,
-                    std::plus<>(),
-                    [](auto& kv) { return kv.second.size(); }
-                )
-            );
-            // ready_ack_receives_ are separated by rank so that we
-            // can guarantee that we don't match messages out of order
-            // when using the UCXX communicator. See comment in
-            // ucxx.cpp::test_some.
-            for (auto& [dst, futures] : ready_ack_receives_) {
-                auto [finished, _] = shuffler_.comm_->test_some(futures);
-                for (auto&& future : finished) {
-                    auto const msg_data =
-                        shuffler_.comm_->get_gpu_data(std::move(future));
-                    auto msg = ReadyForDataMessage::unpack(
-                        const_cast<Buffer const&>(*msg_data).host()
->>>>>>> 34a19515
-                    );
-                    shuffler_.insert_into_ready_postbox(std::move(chunk_copy));
                 }
             }
 
-            stats.add_duration_stat(
-                "event-loop-process-communication", Clock::now() - t0_process_comm
-            );
-        }
-
-        stats.add_duration_stat("event-loop-total", Clock::now() - t0_event_loop);
-
-        // Return Done only if the shuffler is inactive (shutdown was called) _and_
-        // all containers are empty (all work is done).
-        return (shuffler_.active_ || !shuffler_.comm_interface_->is_idle()
-                || !shuffler_.outgoing_postbox_.empty())
-                   ? ProgressThread::ProgressState::InProgress
-                   : ProgressThread::ProgressState::Done;
-    }
-
-  private:
-    Shuffler& shuffler_;
-    int64_t p_iters = 0;  ///< Number of progress iterations (for NVTX)
+            // Split multi-message chunks into individual chunks for the ready postbox
+            for (size_t i = 0; i < chunk.n_messages(); ++i) {
+                auto chunk_copy =
+                    chunk.get_data(chunk.chunk_id(), i, shuffler_.stream_, shuffler_.br_);
+                shuffler_.insert_into_ready_postbox(std::move(chunk_copy));
+            }
+        }
+
+        stats.add_duration_stat(
+            "event-loop-process-communication", Clock::now() - t0_process_comm
+        );
+    }
+
+    stats.add_duration_stat("event-loop-total", Clock::now() - t0_event_loop);
+
+    // Return Done only if the shuffler is inactive (shutdown was called) _and_
+    // all containers are empty (all work is done).
+    return (shuffler_.active_ || !shuffler_.comm_interface_->is_idle()
+            || !shuffler_.outgoing_postbox_.empty())
+               ? ProgressThread::ProgressState::InProgress
+               : ProgressThread::ProgressState::Done;
+}
+
+private : Shuffler& shuffler_;
+
+int64_t p_iters = 0;  ///< Number of progress iterations (for NVTX)
 };
 
 std::vector<PartID> Shuffler::local_partitions(
@@ -428,12 +292,8 @@
     BufferResource* br,
     FinishedCallback&& finished_callback,
     std::shared_ptr<Statistics> statistics,
-<<<<<<< HEAD
-    PartitionOwner partition_owner,
+    PartitionOwner partition_owner_fn,
     std::unique_ptr<CommunicationInterface> comm_interface
-=======
-    PartitionOwner partition_owner_fn
->>>>>>> 34a19515
 )
     : total_num_partitions{total_num_partitions},
       partition_owner{std::move(partition_owner_fn)},
