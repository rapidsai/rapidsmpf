--- conflicted
+++ resolved
@@ -499,15 +499,12 @@
             fire_and_forget.erase(fire_and_forget.begin() + i);
         }
     }
-<<<<<<< HEAD
-
-    // Do we need to spill?
-    self.spill();
-=======
     stats.add_duration_stat(
         "event-loop-check-future-finish", Clock::now() - t0_check_future_finish
     );
->>>>>>> 5828cbbf
+
+    // Do we need to spill?
+    self.spill();
 }
 
 /**
