/*
 * Copyright (c) 2024-2025, NVIDIA CORPORATION.
 *
 * Licensed under the Apache License, Version 2.0 (the "License");
 * you may not use this file except in compliance with the License.
 * You may obtain a copy of the License at
 *
 *     http://www.apache.org/licenses/LICENSE-2.0
 *
 * Unless required by applicable law or agreed to in writing, software
 * distributed under the License is distributed on an "AS IS" BASIS,
 * WITHOUT WARRANTIES OR CONDITIONS OF ANY KIND, either express or implied.
 * See the License for the specific language governing permissions and
 * limitations under the License.
 */

#include <memory>

#include <mpi.h>

#include <cudf/concatenate.hpp>
#include <cudf/detail/contiguous_split.hpp>  // `cudf::detail::pack` (stream ordered version)

#include <rapidsmp/buffer/resource.hpp>
#include <rapidsmp/communicator/communicator.hpp>
#include <rapidsmp/shuffler/shuffler.hpp>
#include <rapidsmp/utils.hpp>

namespace rapidsmp::shuffler {

using namespace detail;

namespace {

/**
 * @brief Help function to reserve and allocate a new buffer.
 *
 * First reserve the memory type and then use the reservation to allocate a new
 * buffer. Returns null if reservation failed.
 *
 * @param mem_type The target memory type.
 * @param size The size of the buffer in bytes.
 * @param stream CUDA stream to use for device allocations.
 * @param br Buffer resource used for the reservation and allocation.
 * @returns A new buffer or nullptr.
 */
std::unique_ptr<Buffer> allocate_buffer(
    MemoryType mem_type,
    std::size_t size,
    rmm::cuda_stream_view stream,
    BufferResource* br
) {
    auto [reservation, _] = br->reserve(mem_type, size, false);
    if (reservation.size() != size) {
        return nullptr;
    }
    auto ret = br->allocate(mem_type, size, stream, reservation);
    RAPIDSMP_EXPECTS(reservation.size() == 0, "didn't use all of the reservation");
    return ret;
}

/**
 * @brief Help function to reserve and allocate a new buffer.
 *
 * First reserve device memory and then use the reservation to allocate a new
 * buffer. If not enough device memory is available, host memory is reserved and
 * allocated instead.
 *
 * @param size The size of the buffer in bytes.
 * @param stream CUDA stream to use for device allocations.
 * @param br Buffer resource used for the reservation and allocation.
 * @returns A new buffer.
 *
 * @throws std::overflow_error if both the reservation of device and host memory
 * failed.
 */
std::unique_ptr<Buffer> allocate_buffer(
    std::size_t size, rmm::cuda_stream_view stream, BufferResource* br
) {
    std::unique_ptr<Buffer> ret = allocate_buffer(MemoryType::DEVICE, size, stream, br);
    if (ret) {
        return ret;
    }
    // If not enough device memory is available, we try host memory.
    ret = allocate_buffer(MemoryType::HOST, size, stream, br);
    RAPIDSMP_EXPECTS(
        ret,
        "Cannot reserve " + format_nbytes(size) + " of device or host memory",
        std::overflow_error
    );
    return ret;
}

}  // namespace

std::vector<PartID> Shuffler::local_partitions(
    std::shared_ptr<Communicator> const& comm,
    PartID total_num_partitions,
    PartitionOwner partition_owner
) {
    std::vector<PartID> ret;
    for (PartID i = 0; i < total_num_partitions; ++i) {
        if (partition_owner(comm, i) == comm->rank()) {
            ret.push_back(i);
        }
    }
    return ret;
}

Shuffler::Shuffler(
    std::shared_ptr<Communicator> comm,
    OpID op_id,
    PartID total_num_partitions,
    rmm::cuda_stream_view stream,
    BufferResource* br,
    PartitionOwner partition_owner
)
    : total_num_partitions{total_num_partitions},
      partition_owner{partition_owner},
      stream_{stream},
      br_{br},
      comm_{std::move(comm)},
      op_id_{op_id},
      finish_counter_{
          comm_->nranks(), local_partitions(comm_, total_num_partitions, partition_owner)
      } {
    event_loop_thread_ = std::thread(Shuffler::event_loop, this);
    RAPIDSMP_EXPECTS(br_ != nullptr, "the BufferResource cannot be NULL");
}

Shuffler::~Shuffler() {
    if (active_) {
        shutdown();
    }
}

void Shuffler::shutdown() {
    RAPIDSMP_EXPECTS(active_, "shuffler is inactive");
    auto& log = comm_->logger();
    log.debug("Shuffler.shutdown() - initiate");
    event_loop_thread_run_.store(false);
    event_loop_thread_.join();
    log.debug("Shuffler.shutdown() - done");
    active_ = false;
}

void Shuffler::insert_into_outbox(detail::Chunk&& chunk) {
    auto& log = comm_->logger();
    log.trace("insert_into_outbox: ", chunk);
    auto pid = chunk.pid;
    if (chunk.expected_num_chunks) {
        finish_counter_.move_goalpost(
            comm_->rank(), chunk.pid, chunk.expected_num_chunks
        );
    } else {
        outbox_.insert(std::move(chunk));
    }
    finish_counter_.add_finished_chunk(pid);
}

void Shuffler::insert(detail::Chunk&& chunk) {
    {
        std::lock_guard const lock(outbound_chunk_counter_mutex_);
        ++outbound_chunk_counter_[chunk.pid];
    }
    if (partition_owner(comm_, chunk.pid) == comm_->rank()) {
        insert_into_outbox(std::move(chunk));
    } else {
        inbox_.insert(std::move(chunk));
    }
}

void Shuffler::insert(PartID pid, cudf::packed_columns&& chunk) {
    insert(detail::Chunk{
        pid,
        get_new_cid(),
        0,  // expected_num_chunks
        chunk.gpu_data ? chunk.gpu_data->size() : 0,  // gpu_data_size
        std::move(chunk.metadata),
        br_->move(std::move(chunk.gpu_data), stream_)
    });
}

void Shuffler::insert(std::unordered_map<PartID, cudf::packed_columns>&& chunks) {
    for (auto& [pid, packed_columns] : chunks) {
        insert(pid, std::move(packed_columns));
    }
}

void Shuffler::insert_finished(PartID pid) {
    detail::ChunkID expected_num_chunks;
    {
        std::lock_guard const lock(outbound_chunk_counter_mutex_);
        expected_num_chunks = outbound_chunk_counter_[pid];
    }
    insert(detail::Chunk{pid, get_new_cid(), expected_num_chunks + 1});
}

std::vector<cudf::packed_columns> Shuffler::extract(PartID pid) {
    auto& log = comm_->logger();
    auto chunks = outbox_.extract(pid);
    std::vector<cudf::packed_columns> ret;
    ret.reserve(chunks.size());

    // Sum the total size of all chunks not in device memory already.
    std::size_t non_device_size{0};
    for (auto& [_, chunk] : chunks) {
        if (chunk.gpu_data->mem_type != MemoryType::DEVICE) {
            non_device_size += chunk.gpu_data->size;
        }
    }
    // This total sum is what we need to reserve before moving them to device.
    auto [reservation, overbooking] =
        br_->reserve(MemoryType::DEVICE, non_device_size, true);

    // Check overbooking, do we need to spill to host memory?
    if (overbooking > 0) {
        log.info(
            "Shuffler::extract(pid=",
            pid,
            ") - overbooking with ",
            format_nbytes(overbooking),
            " while reserving ",
            format_nbytes(reservation.size())
        );
        // Let's look for chunks to spill in the outbox.
        auto const chunk_infos = outbox_.search(MemoryType::DEVICE);
        std::size_t total_spilled{0};
        for (auto [pid, cid, size] : chunk_infos) {
            // TODO: Use a clever strategy to decide which chunks to spill. For now, we
            // just spill the chunks in an arbitrary order.
            auto [host_reservation, host_overbooking] =
                br_->reserve(MemoryType::HOST, size, true);
            if (host_overbooking > 0) {
                log.warn(
                    "Cannot spill to host because of host memory overbooking: ",
                    format_nbytes(overbooking)
                );
                break;
            }
            try {
                // We get exclusive access to the chunk and keep the lock while moving
                // the chunk to host memory.
                auto const [chunk, lock] = outbox_.exclusive_access(pid, cid);
                chunk.gpu_data = br_->move(
                    MemoryType::HOST, std::move(chunk.gpu_data), stream_, host_reservation
                );
            } catch (std::out_of_range const&) {
<<<<<<< HEAD
                log.warn("While spilling, target chunk was removed underneath us");
=======
                log.debug("While spilling, target chunk was removed underneath us");
>>>>>>> 620e24d5
                continue;
            }
            if ((total_spilled += size) >= overbooking) {
                break;
            }
        }
        if (total_spilled < overbooking) {
            log.warn(
                "Cannot find enough chunks to spill to avoid overbooking - total "
                "spilled: ",
                format_nbytes(total_spilled),
                ", remaining overbooking: ",
                format_nbytes(overbooking - total_spilled)
            );
        }
    }

    // Move the gpu_data to device memory (copy if necessary).
    for (auto& [_, chunk] : chunks) {
        ret.emplace_back(
            std::move(chunk.metadata),
            br_->move_to_device_buffer(std::move(chunk.gpu_data), stream_, reservation)
        );
    }
    return ret;
}

detail::ChunkID Shuffler::get_new_cid() {
    // Place the counter in the first 38 bits (supports 256G chunks).
    std::uint64_t upper = ++chunk_id_counter_ << 26;
    // and place the rank in last 26 bits (supports 64M ranks).
    std::uint64_t lower = comm_->rank();
    return upper | lower;
}

/**
 * @brief Executes a single iteration of the shuffler's event loop.
 *
 * This function manages the movement of data chunks between ranks in the distributed
 * system, handling tasks such as sending and receiving metadata, GPU data, and readiness
 * messages. It also manages the processing of chunks in transit, both outgoing and
 * incoming, and updates the necessary data structures for further processing.
 *
 * @param self Reference to the `Shuffler` instance that owns the event loop.
 * @param fire_and_forget A vector of ongoing "fire-and-forget" operations (non-blocking
 * sends).
 * @param incoming_chunks A multimap of chunks ready to be received, keyed by the source
 * rank.
 * @param outgoing_chunks A map of chunks ready to be sent, keyed by their unique chunk
 * ID.
 * @param in_transit_chunks A map of chunks currently in transit, keyed by their unique
 * chunk ID.
 * @param in_transit_futures A map of futures corresponding to in-transit chunks, keyed by
 * chunk ID.
 */
void Shuffler::run_event_loop_iteration(
    Shuffler& self,
    std::vector<std::unique_ptr<Communicator::Future>>& fire_and_forget,
    std::multimap<Rank, Chunk>& incoming_chunks,
    std::unordered_map<ChunkID, Chunk>& outgoing_chunks,
    std::unordered_map<ChunkID, Chunk>& in_transit_chunks,
    std::unordered_map<ChunkID, std::unique_ptr<Communicator::Future>>& in_transit_futures
) {
    // Tags for each stage of the shuffle
    Tag const ready_for_data_tag{self.op_id_, 1};
    Tag const metadata_tag{self.op_id_, 2};
    Tag const gpu_data_tag{self.op_id_, 3};

    auto& log = self.comm_->logger();

    // Check for new chunks in the inbox and send off their metadata.
    for (auto&& chunk : self.inbox_.extract_all()) {
        auto dst = self.partition_owner(self.comm_, chunk.pid);
        log.trace("send metadata to ", dst, ": ", chunk);
        RAPIDSMP_EXPECTS(dst != self.comm_->rank(), "sending chunk to ourselves");

        fire_and_forget.push_back(self.comm_->send(
            chunk.to_metadata_message(), dst, metadata_tag, self.stream_, self.br_
        ));
        if (chunk.gpu_data_size > 0) {
            RAPIDSMP_EXPECTS(
                outgoing_chunks.insert({chunk.cid, std::move(chunk)}).second,
                "outgoing chunk already exist"
            );
        }
    }

    // Receive any incoming metadata of remote chunks and place them in
    // `incoming_chunks`.
    while (true) {
        auto const [msg, src] = self.comm_->recv_any(metadata_tag);
        if (msg) {
            auto chunk = Chunk::from_metadata_message(msg);
            log.trace("recv_any from ", src, ": ", chunk);
            RAPIDSMP_EXPECTS(
                self.partition_owner(self.comm_, chunk.pid) == self.comm_->rank(),
                "receiving chunk not owned by us"
            );
            incoming_chunks.insert({src, std::move(chunk)});
        } else {
            break;
        }
    }

    // Pick an incoming chunk's gpu_data to receive.
    //
    // TODO: pick the incoming chunk based on a strategy. For now, we just pick the
    // first chunk.
    // TODO: handle multiple chunks before continuing.
    if (auto first_chunk = incoming_chunks.begin(); first_chunk != incoming_chunks.end())
    {
        auto [src, chunk] = extract_item(incoming_chunks, first_chunk);
        log.trace("picked incoming chunk data from ", src, ": ", chunk);
        // If the chunk contains gpu data, we need to receive it. Otherwise, it goes
        // directly to the outbox.
        if (chunk.gpu_data_size > 0) {
            // Tell the source of the chunk that we are ready to receive it.
            fire_and_forget.push_back(self.comm_->send(
                ReadyForDataMessage{chunk.pid, chunk.cid}.pack(),
                src,
                ready_for_data_tag,
                self.stream_,
                self.br_
            ));
            // Create a new buffer and let the buffer resource decide the memory type.
            auto recv_buffer =
                allocate_buffer(chunk.gpu_data_size, self.stream_, self.br_);
            // Setup to receive the chunk into `in_transit_*`.
            auto future =
                self.comm_->recv(src, gpu_data_tag, std::move(recv_buffer), self.stream_);
            RAPIDSMP_EXPECTS(
                in_transit_futures.insert({chunk.cid, std::move(future)}).second,
                "in transit future already exist"
            );
            RAPIDSMP_EXPECTS(
                in_transit_chunks.insert({chunk.cid, std::move(chunk)}).second,
                "in transit chunk already exist"
            );
        } else {
            if (chunk.gpu_data == nullptr) {
                chunk.gpu_data = allocate_buffer(0, self.stream_, self.br_);
            }
            self.insert_into_outbox(std::move(chunk));
        }
    }

    // Receive any incoming ready-for-data messages and start sending the
    // requested data.
    while (true) {
        auto const [msg, src] = self.comm_->recv_any(ready_for_data_tag);
        if (msg) {
            auto ready_for_data_msg = ReadyForDataMessage::unpack(msg);
            auto chunk = extract_value(outgoing_chunks, ready_for_data_msg.cid);
            log.trace(
                "recv_any from ", src, ": ", ready_for_data_msg, ", sending: ", chunk
            );
            if (chunk.gpu_data->mem_type == MemoryType::DEVICE) {
                fire_and_forget.push_back(self.comm_->send(
                    std::move(chunk.gpu_data), src, gpu_data_tag, self.stream_
                ));
            } else {
                RAPIDSMP_FAIL("Not implemented");
            }
        } else {
            break;
        }
    }

    // Check if any data in transit is finished.
    if (!in_transit_futures.empty()) {
        std::vector<ChunkID> finished = self.comm_->test_some(in_transit_futures);
        for (auto cid : finished) {
            auto chunk = extract_value(in_transit_chunks, cid);
            auto future = extract_value(in_transit_futures, cid);
            chunk.gpu_data = self.comm_->get_gpu_data(std::move(future));
            self.insert_into_outbox(std::move(chunk));
        }
    }

    // Check if we can free some of the outstanding futures.
    if (!fire_and_forget.empty()) {
        std::vector<std::size_t> finished = self.comm_->test_some(fire_and_forget);
        // Sort the indexes into `fire_and_forget` in descending order.
        std::sort(finished.begin(), finished.end(), std::greater<>());
        // And erase from the right.
        for (auto i : finished) {
            fire_and_forget.erase(fire_and_forget.begin() + i);
        }
    }
}

/**
 * @brief Manages the shuffler's main event loop for data processing and communication.
 *
 * The event loop continuously processes data transfer tasks, including sending,
 * receiving, and managing chunks across ranks in the distributed system. The loop runs
 * until all communication tasks are completed and the termination condition is met.
 *
 * @param self Pointer to the `Shuffler` instance running the event loop.
 */
void Shuffler::event_loop(Shuffler* self) {
    auto& log = self->comm_->logger();
    std::vector<std::unique_ptr<Communicator::Future>> fire_and_forget;
    std::multimap<Rank, Chunk> incoming_chunks;
    std::unordered_map<ChunkID, Chunk> outgoing_chunks;
    std::unordered_map<ChunkID, Chunk> in_transit_chunks;
    std::unordered_map<ChunkID, std::unique_ptr<Communicator::Future>> in_transit_futures;

    log.debug("event loop - start: ", *self);

    // This thread needs to have a cuda context associated with it.
    // For now, do so by calling cudaFree to initialise the driver.
    RMM_CUDA_TRY(cudaFree(nullptr));
    // Continue the loop until both the "run" flag is false and all
    // ongoing communication is done.
    while (self->event_loop_thread_run_
           || !(
               fire_and_forget.empty() && incoming_chunks.empty()
               && outgoing_chunks.empty() && in_transit_chunks.empty()
               && in_transit_futures.empty() && self->inbox_.empty()
           ))
    {
        run_event_loop_iteration(
            *self,
            fire_and_forget,
            incoming_chunks,
            outgoing_chunks,
            in_transit_chunks,
            in_transit_futures
        );
        std::this_thread::yield();

        // Let's add a short sleep to avoid other threads starving under Valgrind.
        if (is_running_under_valgrind()) {
            std::this_thread::sleep_for(std::chrono::milliseconds(10));
        }
    }
    log.debug("event loop - shutdown: ", self->str());
}

std::string Shuffler::str() const {
    std::stringstream ss;
    ss << "Shuffler(inbox=" << inbox_ << ", outbox=" << outbox_ << ", "
       << finish_counter_;
    return ss.str();
}

std::string detail::FinishCounter::str() const {
    std::unique_lock<std::mutex> lock(mutex_);
    std::stringstream ss;
    ss << "FinishCounter(goalposts={";
    for (auto const& [pid, goal] : goalposts_) {
        ss << "p" << pid << ": (" << goal.first << ", " << goal.second << "), ";
    }
    ss << (goalposts_.empty() ? "}" : "\b\b}");
    ss << ", finished={";
    for (auto const& [pid, counter] : finished_chunk_counters_) {
        ss << "p" << pid << ": " << counter << ", ";
    }
    ss << (finished_chunk_counters_.empty() ? "}" : "\b\b}");
    ss << ", partitions_ready_to_wait_on={";
    for (auto const& [pid, finished] : partitions_ready_to_wait_on_) {
        ss << "p" << pid << ": " << finished << ", ";
    }
    ss << (partitions_ready_to_wait_on_.empty() ? "}" : "\b\b}");
    ss << ")";
    return ss.str();
}

}  // namespace rapidsmp::shuffler<|MERGE_RESOLUTION|>--- conflicted
+++ resolved
@@ -246,11 +246,7 @@
                     MemoryType::HOST, std::move(chunk.gpu_data), stream_, host_reservation
                 );
             } catch (std::out_of_range const&) {
-<<<<<<< HEAD
-                log.warn("While spilling, target chunk was removed underneath us");
-=======
                 log.debug("While spilling, target chunk was removed underneath us");
->>>>>>> 620e24d5
                 continue;
             }
             if ((total_spilled += size) >= overbooking) {
