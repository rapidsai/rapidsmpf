--- conflicted
+++ resolved
@@ -38,12 +38,8 @@
     return extract_value(pigeonhole_, key);
 }
 
-<<<<<<< HEAD
-std::vector<Chunk> PostBox::extract_all_ready() {
-=======
 template <typename KeyType>
-std::vector<Chunk> PostBox<KeyType>::extract_all() {
->>>>>>> d556b30a
+std::vector<Chunk> PostBox<KeyType>::extract_all_ready() {
     std::lock_guard const lock(mutex_);
     std::vector<Chunk> ret;
 
