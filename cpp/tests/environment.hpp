--- conflicted
+++ resolved
@@ -10,17 +10,10 @@
 #include <rapidsmpf/communicator/communicator.hpp>
 #include <rapidsmpf/progress_thread.hpp>
 
-<<<<<<< HEAD
-enum class TestEnvironmentType {
-    MPI,
-    UCXX,
-    SINGLE
-=======
 enum class TestEnvironmentType : int {
     MPI,
     UCXX,
     SINGLE,
->>>>>>> 85a2b3bf
 };
 
 class Environment : public ::testing::Environment {
@@ -33,11 +26,7 @@
 
     void barrier();
 
-<<<<<<< HEAD
-    TestEnvironmentType type() const;
-=======
     [[nodiscard]] TestEnvironmentType type() const;
->>>>>>> 85a2b3bf
 
     std::shared_ptr<rapidsmpf::Communicator> split_comm();
 
