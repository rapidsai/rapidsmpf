# =================================================================================
# cmake-format: off
# SPDX-FileCopyrightText: Copyright (c) 2024-2025, NVIDIA CORPORATION & AFFILIATES.
# SPDX-License-Identifier: Apache-2.0
# cmake-format: on
# =================================================================================

# ##################################################################################################
# enable testing -----------------------------------------------------------------------------------
# ##################################################################################################
enable_testing()

# Create separate test case for each of this n_ranks
set(nranks_to_run 1 2 3 4 5 8)

# A helper function to create a test case to run each parallelism (defined by n_ranks_to_run).
# TEST_TARGET is the name of the test target (required). This will add len(n_ranks_to_run) test
# cases identified by <TEST_TARGET>_<n_ranks>. NOTE: When running ctest, the TEST_TARGET executable
# should be located in the ./gtests/ directory relative to the PWD.
function(rapidsmpf_mpirun_test_add)
  set(options) # no options
  set(one_value TEST_TARGET)
  set(multi_value) # no multi_value args
  cmake_parse_arguments(_MPIRUN_TEST "${options}" "${one_value}" "${multi_value}" ${ARGN})

  if(NOT DEFINED _MPIRUN_TEST_TEST_TARGET)
    message(FATAL_ERROR "rapidsmpf_mpirun_test_add called without a test prefix")
  endif()

  message(STATUS "Adding mpirun test: ${_MPIRUN_TEST_TEST_TARGET} nranks: ${nranks_to_run}")
  foreach(np IN ITEMS ${nranks_to_run})
    # add the test using the relative path of the target
    add_test(
      NAME "${_MPIRUN_TEST_TEST_TARGET}_${np}"
      COMMAND mpirun --map-by=node --bind-to=none -np=${np} "gtests/${_MPIRUN_TEST_TEST_TARGET}"
    )
  endforeach(np)
endfunction(rapidsmpf_mpirun_test_add)

# test targets are located in ${RAPIDSMPF_BINARY_DIR}/gtests, but ctest working directory would be
# ${RAPIDSMPF_BINARY_DIR}/tests. Therefore, a symlink (${RAPIDSMPF_BINARY_DIR}/tests/gtests ->
# ${RAPIDSMPF_BINARY_DIR}/gtests) is created to seamlessly run ctest from ${RAPIDSMPF_BINARY_DIR}.
file(CREATE_LINK "${RAPIDSMPF_BINARY_DIR}/gtests" "${CMAKE_CURRENT_BINARY_DIR}/gtests" SYMBOLIC)

# Use a static library for test sources to avoid recompiling (especially cudf_tests) them for each
# executable.
add_library(test_sources STATIC)
set_target_properties(
  test_sources
  PROPERTIES CXX_STANDARD 20
             CXX_STANDARD_REQUIRED ON
             # For std:: support of __int128_t. Can be removed once using cuda::std
             CXX_EXTENSIONS ON
             CUDA_STANDARD 20
             CUDA_STANDARD_REQUIRED ON
)
target_include_directories(test_sources PRIVATE "$<BUILD_INTERFACE:${PROJECT_SOURCE_DIR}/include>")
target_compile_options(
  test_sources PRIVATE "$<$<COMPILE_LANGUAGE:CXX>:${RAPIDSMPF_CXX_FLAGS}>"
                       "$<$<COMPILE_LANGUAGE:CUDA>:${RAPIDSMPF_CUDA_FLAGS}>"
)
target_link_libraries(
  test_sources
  PRIVATE rapidsmpf::rapidsmpf cudf::cudftestutil cudf::cudftestutil_impl
          $<$<BOOL:${RAPIDSMPF_HAVE_NUMA}>:numa>
  PUBLIC GTest::gmock GTest::gtest
)
disable_sign_conversion_warning(test_sources)

target_sources(
  test_sources
<<<<<<< HEAD
  INTERFACE test_allgather.cpp
            test_allreduce.cpp
            test_allreduce_custom_kernels.cu
            test_buffer_resource.cpp
            test_chunk.cpp
            test_communicator.cpp
            test_config.cpp
            test_cuda_stream.cpp
            test_cudf_utils.cpp
            test_cupti_monitor.cpp
            test_error_macros.cpp
            test_metadata_payload_exchange.cpp
            test_partition.cpp
            test_pausable_thread_loop.cpp
            test_pinned_resources.cpp
            test_progress_thread.cpp
            test_rmm_resource_adaptor.cpp
            test_shuffler_many_streams.cpp
            test_shuffler.cpp
            test_spill_manager.cpp
            test_statistics.cpp
            test_utils.cpp
=======
  PRIVATE test_allgather.cpp
          test_buffer_resource.cpp
          test_chunk.cpp
          test_communicator.cpp
          test_config.cpp
          test_cuda_stream.cpp
          test_cudf_utils.cpp
          test_cupti_monitor.cpp
          test_error_macros.cpp
          test_metadata_payload_exchange.cpp
          test_partition.cpp
          test_pausable_thread_loop.cpp
          test_pinned_resources.cpp
          test_progress_thread.cpp
          test_rmm_resource_adaptor.cpp
          test_shuffler_many_streams.cpp
          test_shuffler.cpp
          test_spill_manager.cpp
          test_statistics.cpp
          test_utils.cpp
>>>>>>> 640ece34
)

# if streaming is enabled, add the streaming test sources
if(RAPIDSMPF_HAVE_STREAMING)
  target_sources(
    test_sources
    PRIVATE streaming/test_allgather.cpp
            streaming/test_error_handling.cpp
            streaming/test_fanout.cpp
            streaming/test_leaf_node.cpp
            streaming/test_lineariser.cpp
            streaming/test_message.cpp
            streaming/test_partition.cpp
            streaming/test_read_parquet.cpp
            streaming/test_shuffler.cpp
            streaming/test_spillable_messages.cpp
            streaming/test_table_chunk.cpp
  )
endif()

if(RAPIDSMPF_HAVE_MPI)
  add_executable(mpi_tests main/mpi.cpp)
  set_target_properties(
    mpi_tests
    PROPERTIES RUNTIME_OUTPUT_DIRECTORY "$<BUILD_INTERFACE:${RAPIDSMPF_BINARY_DIR}/gtests>"
               CXX_STANDARD 20
               CXX_STANDARD_REQUIRED ON
               # For std:: support of __int128_t. Can be removed once using cuda::std
               CXX_EXTENSIONS ON
               CUDA_STANDARD 20
               CUDA_STANDARD_REQUIRED ON
               COMPONENT testing # custom test property, so that this could be searched later
               LINK_FLAGS "-Wl,--allow-shlib-undefined"
  )
  target_compile_options(
    mpi_tests PRIVATE "$<$<COMPILE_LANGUAGE:CXX>:${RAPIDSMPF_CXX_FLAGS}>"
                      "$<$<COMPILE_LANGUAGE:CUDA>:${RAPIDSMPF_CUDA_FLAGS}>"
  )
  target_link_libraries(
    mpi_tests
    PRIVATE rapidsmpf::rapidsmpf
            GTest::gmock
            GTest::gtest
            $<TARGET_NAME_IF_EXISTS:MPI::MPI_C>
            $<TARGET_NAME_IF_EXISTS:conda_env>
            maybe_asan
            test_sources
            $<$<BOOL:${RAPIDSMPF_HAVE_NUMA}>:numa>
  )
  disable_sign_conversion_warning(mpi_tests)

  rapidsmpf_mpirun_test_add(TEST_TARGET mpi_tests)

  if(RAPIDSMPF_HAVE_UCXX)
    add_executable(ucxx_tests main/ucxx.cpp)
    set_target_properties(
      ucxx_tests
      PROPERTIES RUNTIME_OUTPUT_DIRECTORY "$<BUILD_INTERFACE:${RAPIDSMPF_BINARY_DIR}/gtests>"
                 CXX_STANDARD 20
                 CXX_STANDARD_REQUIRED ON
                 # For std:: support of __int128_t. Can be removed once using cuda::std
                 CXX_EXTENSIONS ON
                 CUDA_STANDARD 20
                 CUDA_STANDARD_REQUIRED ON
                 COMPONENT testing # custom test property, so that this could be searched later
                 LINK_FLAGS "-Wl,--allow-shlib-undefined"
    )
    target_compile_options(
      ucxx_tests PRIVATE "$<$<COMPILE_LANGUAGE:CXX>:${RAPIDSMPF_CXX_FLAGS}>"
                         "$<$<COMPILE_LANGUAGE:CUDA>:${RAPIDSMPF_CUDA_FLAGS}>"
    )
    target_link_libraries(
      ucxx_tests
      PRIVATE rapidsmpf::rapidsmpf
              GTest::gmock
              GTest::gtest
              ucxx::ucxx
              $<TARGET_NAME_IF_EXISTS:MPI::MPI_C>
              $<TARGET_NAME_IF_EXISTS:conda_env>
              maybe_asan
              test_sources
              $<$<BOOL:${RAPIDSMPF_HAVE_NUMA}>:numa>
    )
    disable_sign_conversion_warning(ucxx_tests)

    rapidsmpf_mpirun_test_add(TEST_TARGET ucxx_tests)
  endif()
endif()

# rrun_tests - Tests for rrun launcher, topology discovery and resource binding functionality. These
# tests must be run with rrun, not via ctest/mpirun. Example: `rrun -n 1 gtests/rrun_tests`
add_executable(rrun_tests main/rrun.cpp test_rrun.cpp)
set_target_properties(
  rrun_tests
  PROPERTIES RUNTIME_OUTPUT_DIRECTORY "$<BUILD_INTERFACE:${RAPIDSMPF_BINARY_DIR}/gtests>"
             CXX_STANDARD 20
             CXX_STANDARD_REQUIRED ON
             # For std:: support of __int128_t. Can be removed once using cuda::std
             CXX_EXTENSIONS ON
             CUDA_STANDARD 20
             CUDA_STANDARD_REQUIRED ON
             COMPONENT testing # custom test property, so that this could be searched later
)
target_compile_options(
  rrun_tests PRIVATE "$<$<COMPILE_LANGUAGE:CXX>:${RAPIDSMPF_CXX_FLAGS}>"
                     "$<$<COMPILE_LANGUAGE:CUDA>:${RAPIDSMPF_CUDA_FLAGS}>"
)
target_link_libraries(
  rrun_tests
  PRIVATE rapidsmpf::rapidsmpf GTest::gmock GTest::gtest $<TARGET_NAME_IF_EXISTS:conda_env>
          maybe_asan $<$<BOOL:${RAPIDSMPF_HAVE_NUMA}>:numa>
)
disable_sign_conversion_warning(rrun_tests)

add_executable(single_tests main/single.cpp)

set_target_properties(
  single_tests
  PROPERTIES RUNTIME_OUTPUT_DIRECTORY "$<BUILD_INTERFACE:${RAPIDSMPF_BINARY_DIR}/gtests>"
             CXX_STANDARD 20
             CXX_STANDARD_REQUIRED ON
             # For std:: support of __int128_t. Can be removed once using cuda::std
             CXX_EXTENSIONS ON
             CUDA_STANDARD 20
             CUDA_STANDARD_REQUIRED ON
             COMPONENT testing # custom test property, so that this could be searched later
)
target_compile_options(
  single_tests PRIVATE "$<$<COMPILE_LANGUAGE:CXX>:${RAPIDSMPF_CXX_FLAGS}>"
                       "$<$<COMPILE_LANGUAGE:CUDA>:${RAPIDSMPF_CUDA_FLAGS}>"
)
target_link_libraries(
  single_tests
  PRIVATE rapidsmpf::rapidsmpf GTest::gmock GTest::gtest $<TARGET_NAME_IF_EXISTS:conda_env>
          $<$<BOOL:${RAPIDSMPF_HAVE_NUMA}>:numa> maybe_asan test_sources
)
disable_sign_conversion_warning(single_tests)
add_test(NAME single_tests COMMAND "gtests/single_tests")

# Create a list of targets that contains property KEY:VALUE.
function(rapidsmpf_targets_with_property)
  set(options)
  set(one_value KEY VALUE OUTPUT)
  set(multi_value COMMAND)
  cmake_parse_arguments(_RAPIDSMPF_TEST "${options}" "${one_value}" "${multi_value}" ${ARGN})

  if(NOT DEFINED _RAPIDSMPF_TEST_KEY)
    message(FATAL_ERROR "rapidsmpf_targets_with_property called without a KEY")
  endif()

  if(NOT DEFINED _RAPIDSMPF_TEST_VALUE)
    message(FATAL_ERROR "rapidsmpf_targets_with_property called without a VALUE")
  endif()

  if(NOT DEFINED _RAPIDSMPF_TEST_OUTPUT)
    message(FATAL_ERROR "rapidsmpf_targets_with_property called without a OUTPUT")
  endif()

  # get all targets
  get_property(
    all_targets
    DIRECTORY
    PROPERTY BUILDSYSTEM_TARGETS
  )

  set(targets_with_property "")
  foreach(target ${all_targets})
    get_target_property(prop_value ${target} ${_RAPIDSMPF_TEST_KEY})
    if(prop_value STREQUAL ${_RAPIDSMPF_TEST_VALUE})
      list(APPEND targets_with_property ${target})
    endif()
  endforeach()

  set(${_RAPIDSMPF_TEST_OUTPUT}
      ${targets_with_property}
      PARENT_SCOPE
  )
endfunction(rapidsmpf_targets_with_property)

# Search for all targets that has COMPONENT:testing property
rapidsmpf_targets_with_property(KEY COMPONENT VALUE testing OUTPUT testing_targets)

# Install testing targets to bin/tests/librapidsmpf/gtests
install(
  TARGETS ${testing_targets}
  DESTINATION bin/tests/librapidsmpf/gtests
  COMPONENT testing
  EXCLUDE_FROM_ALL
)

# Install the CTestTestfile.cmake to bin/tests/librapidsmpf
install(
  FILES "${RAPIDSMPF_BINARY_DIR}/tests/CTestTestfile.cmake"
  DESTINATION bin/tests/librapidsmpf
  COMPONENT testing
  EXCLUDE_FROM_ALL
)<|MERGE_RESOLUTION|>--- conflicted
+++ resolved
@@ -69,31 +69,9 @@
 
 target_sources(
   test_sources
-<<<<<<< HEAD
-  INTERFACE test_allgather.cpp
-            test_allreduce.cpp
-            test_allreduce_custom_kernels.cu
-            test_buffer_resource.cpp
-            test_chunk.cpp
-            test_communicator.cpp
-            test_config.cpp
-            test_cuda_stream.cpp
-            test_cudf_utils.cpp
-            test_cupti_monitor.cpp
-            test_error_macros.cpp
-            test_metadata_payload_exchange.cpp
-            test_partition.cpp
-            test_pausable_thread_loop.cpp
-            test_pinned_resources.cpp
-            test_progress_thread.cpp
-            test_rmm_resource_adaptor.cpp
-            test_shuffler_many_streams.cpp
-            test_shuffler.cpp
-            test_spill_manager.cpp
-            test_statistics.cpp
-            test_utils.cpp
-=======
   PRIVATE test_allgather.cpp
+          test_allreduce.cpp
+          test_allreduce_custom_kernels.cu
           test_buffer_resource.cpp
           test_chunk.cpp
           test_communicator.cpp
@@ -113,7 +91,6 @@
           test_spill_manager.cpp
           test_statistics.cpp
           test_utils.cpp
->>>>>>> 640ece34
 )
 
 # if streaming is enabled, add the streaming test sources
