/**
 * SPDX-FileCopyrightText: Copyright (c) 2024-2025, NVIDIA CORPORATION & AFFILIATES.
 * SPDX-License-Identifier: Apache-2.0
 */

#include <algorithm>
#include <array>
#include <cstdint>

#include <gtest/gtest.h>

#include <cuda/std/span>

#include <cudf/utilities/default_stream.hpp>
#include <cudf/utilities/memory_resource.hpp>

#include <rapidsmpf/buffer/buffer.hpp>
#include <rapidsmpf/buffer/packed_data.hpp>
#include <rapidsmpf/buffer/resource.hpp>
#include <rapidsmpf/shuffler/chunk.hpp>

using namespace rapidsmpf;
using namespace rapidsmpf::shuffler;
using namespace rapidsmpf::shuffler::detail;

class ChunkTest : public ::testing::Test {
  protected:
    void SetUp() override {
        br = std::make_unique<BufferResource>(cudf::get_current_device_resource_ref());
        stream = cudf::get_default_stream();
    }

    std::unique_ptr<BufferResource> br;
    rmm::cuda_stream_view stream;
};

namespace {

/// @brief Create a PackedData object from a host buffer
PackedData create_packed_data(
    cuda::std::span<uint8_t const> metadata,
    cuda::std::span<uint8_t const> data,
    BufferResource* br,
    rmm::cuda_stream_view stream
) {
    auto metadata_ptr =
        std::make_unique<std::vector<uint8_t>>(metadata.begin(), metadata.end());
    auto data_ptr = std::make_unique<rmm::device_buffer>(data.size(), stream);
    RAPIDSMPF_CUDA_TRY(
        cudaMemcpy(data_ptr->data(), data.data(), data.size(), cudaMemcpyHostToDevice)
    );
    return PackedData{std::move(metadata_ptr), std::move(data_ptr), br, stream};
}

}  // namespace

TEST_F(ChunkTest, FromFinishedPartition) {
    ChunkID chunk_id = 123;
    PartID part_id = 456;
    size_t expected_num_chunks = 789;

    auto test_chunk = [&](Chunk& chunk) {
        EXPECT_EQ(chunk.chunk_id(), chunk_id);
        EXPECT_EQ(chunk.n_messages(), 1);
        EXPECT_EQ(chunk.part_id(0), part_id);
        EXPECT_EQ(chunk.expected_num_chunks(0), expected_num_chunks);
        EXPECT_TRUE(chunk.is_control_message(0));
        EXPECT_EQ(chunk.metadata_size(0), 0);
        EXPECT_EQ(chunk.data_size(0), 0);
    };

    auto chunk = Chunk::from_finished_partition(chunk_id, part_id, expected_num_chunks);
    test_chunk(chunk);

    auto msg = chunk.serialize();
    auto chunk2 = Chunk::deserialize(*msg, true);
    test_chunk(chunk2);

    auto chunk3 = chunk2.get_data(chunk_id, 0, stream, br.get());
    test_chunk(chunk3);

    EXPECT_THROW(chunk3.get_data(chunk_id, 1, stream, br.get()), std::out_of_range);
}

TEST_F(ChunkTest, FromPackedData) {
    ChunkID chunk_id = 123;
    PartID part_id = 456;

    // Create test metadata
    auto metadata =
        std::make_unique<std::vector<uint8_t>>(std::vector<uint8_t>{1, 2, 3, 4});

    // Create test GPU data
    auto data = std::make_unique<rmm::device_buffer>(4, cudf::get_default_stream());
    std::vector<uint8_t> host_data{5, 6, 7, 8};
    RAPIDSMPF_CUDA_TRY(
        cudaMemcpy(data->data(), host_data.data(), 4, cudaMemcpyHostToDevice)
    );

    PackedData packed_data{
        std::make_unique<std::vector<uint8_t>>(*metadata),
        std::move(data),
        br.get(),
        stream
    };

    auto test_chunk = [&](Chunk& chunk) {
        EXPECT_EQ(chunk.chunk_id(), chunk_id);
        EXPECT_EQ(chunk.n_messages(), 1);
        EXPECT_EQ(chunk.part_id(0), part_id);
        EXPECT_EQ(chunk.expected_num_chunks(0), 0);
        EXPECT_FALSE(chunk.is_control_message(0));
        EXPECT_EQ(chunk.metadata_size(0), 4);
        EXPECT_EQ(chunk.data_size(0), 4);
    };

    // no need of an event because cuda buffer copy is synchronous
    auto chunk = Chunk::from_packed_data(chunk_id, part_id, std::move(packed_data));
    test_chunk(chunk);

    auto msg = chunk.serialize();
    auto chunk2 = Chunk::deserialize(*msg, true);
    chunk2.set_data_buffer(chunk.release_data_buffer());
    test_chunk(chunk2);

    auto chunk3 = chunk2.get_data(chunk_id, 0, stream, br.get());
    test_chunk(chunk3);
}

TEST_F(ChunkTest, ChunkConcatControlMessages) {
    ChunkID chunk_id = 123;
    std::vector<Chunk> chunks;

    // Create three control message chunks
    chunks.push_back(Chunk::from_finished_partition(0, 1, 10));
    chunks.push_back(Chunk::from_finished_partition(0, 2, 20));
    chunks.push_back(Chunk::from_finished_partition(0, 3, 30));

    auto concat_chunk = Chunk::concat(std::move(chunks), chunk_id, stream, br.get());

    // Verify the concatenated chunk properties
    EXPECT_EQ(concat_chunk.chunk_id(), chunk_id);
    EXPECT_EQ(concat_chunk.n_messages(), 3);

    // Verify each message in the concatenated chunk
    auto test_message = [&](size_t i, PartID part_id, size_t expected_chunks) {
        EXPECT_EQ(concat_chunk.part_id(i), part_id);
        EXPECT_EQ(concat_chunk.expected_num_chunks(i), expected_chunks);
        EXPECT_TRUE(concat_chunk.is_control_message(i));
        EXPECT_EQ(concat_chunk.metadata_size(i), 0);
        EXPECT_EQ(concat_chunk.data_size(i), 0);
    };

    test_message(0, 1, 10);
    test_message(1, 2, 20);
    test_message(2, 3, 30);
}

TEST_F(ChunkTest, ChunkConcatPackedData) {
    ChunkID chunk_id = 123;
    std::vector<Chunk> chunks;

    // Create test metadata and data as single concatenated vectors
    std::vector<uint8_t> metadata{1, 2, 3, 7, 8};  // Concatenated metadata
    std::vector<uint8_t> data{4, 5, 6, 9, 10};  // Concatenated data

    // Create two chunks with packed data using spans
<<<<<<< HEAD
    chunks.push_back(Chunk::from_packed_data(
        0, 1, create_packed_data({metadata.data(), 3}, {data.data(), 3}, br.get(), stream)
    ));
    chunks.push_back(Chunk::from_packed_data(
        0,
        2,
        create_packed_data(
            {metadata.data() + 3, 2}, {data.data() + 3, 2}, br.get(), stream
        )
    ));
=======
    chunks.push_back(
        Chunk::from_packed_data(
            0,
            1,
            create_packed_data({metadata.data(), 3}, {data.data(), 3}, stream),
            nullptr,
            stream,
            br.get()
        )
    );
    chunks.push_back(
        Chunk::from_packed_data(
            0,
            2,
            create_packed_data({metadata.data() + 3, 2}, {data.data() + 3, 2}, stream),
            nullptr,
            stream,
            br.get()
        )
    );
>>>>>>> dfc808e0

    auto concat_chunk = Chunk::concat(std::move(chunks), chunk_id, stream, br.get());

    // Verify the concatenated chunk properties
    EXPECT_EQ(concat_chunk.chunk_id(), chunk_id);
    EXPECT_EQ(concat_chunk.n_messages(), 2);

    // Verify each message in the concatenated chunk
    auto test_message =
        [&](size_t i, PartID part_id, size_t meta_size, size_t data_size) {
            EXPECT_EQ(concat_chunk.part_id(i), part_id);
            EXPECT_EQ(concat_chunk.expected_num_chunks(i), 0);
            EXPECT_FALSE(concat_chunk.is_control_message(i));
            EXPECT_EQ(concat_chunk.metadata_size(i), meta_size);
            EXPECT_EQ(concat_chunk.data_size(i), data_size);
        };

    test_message(0, 1, 3, 3);
    test_message(1, 2, 2, 2);

    // Verify the concatenated metadata and data
    auto released_metadata = concat_chunk.release_metadata_buffer();
    auto released_data = concat_chunk.release_data_buffer();

    ASSERT_NE(released_metadata, nullptr);
    EXPECT_EQ(released_metadata->size(), 5);  // Total size of both metadata chunks
    EXPECT_EQ(*released_metadata, metadata);

    ASSERT_NE(released_data, nullptr);
    EXPECT_EQ(released_data->size, 5);  // Total size of both data chunks
    std::vector<uint8_t> host_data(5);
    RAPIDSMPF_CUDA_TRY(
        cudaMemcpy(host_data.data(), released_data->data(), 5, cudaMemcpyDeviceToHost)
    );
    EXPECT_EQ(host_data, data);
}

std::tuple<Chunk, std::vector<uint8_t>, std::vector<uint8_t>, size_t> make_mixed_chunk(
    ChunkID chunk_id, rmm::cuda_stream_view stream, BufferResource* br
) {
    std::vector<Chunk> chunks;

    // Create test metadata and data
    std::vector<uint8_t> metadata{1, 2, 3, 4, 5, 6};
    std::vector<uint8_t> data{6, 7, 8, 9, 10};

    // Create chunks with mixed message types
    chunks.push_back(Chunk::from_finished_partition(0, 1, 10));  // control message
<<<<<<< HEAD
    chunks.push_back(Chunk::from_packed_data(
        0, 2, create_packed_data({metadata.data(), 3}, {data.data(), 3}, br, stream)
    ));  // packed data
    chunks.push_back(Chunk::from_packed_data(
        0,
        3,
        create_packed_data({metadata.data() + 5, 0}, {data.data() + 5, 0}, br, stream)
    ));  // empty packed data - non-null
    chunks.push_back(Chunk::from_finished_partition(0, 4, 20));  // control message
    chunks.push_back(Chunk::from_packed_data(
        0,
        5,
        create_packed_data({metadata.data() + 3, 2}, {data.data() + 3, 2}, br, stream)
    ));  // packed data
    chunks.push_back(Chunk::from_packed_data(
        0,
        6,
        create_packed_data(
            {metadata.begin() + 5, metadata.end()}, {data.data(), 0}, br, stream
        )
    ));  // metadata only packed data
=======
    chunks.push_back(
        Chunk::from_packed_data(
            0,
            2,
            create_packed_data({metadata.data(), 3}, {data.data(), 3}, stream),
            nullptr,
            stream,
            br
        )
    );  // packed data
    chunks.push_back(
        Chunk::from_packed_data(
            0,
            3,
            create_packed_data({metadata.data() + 5, 0}, {data.data() + 5, 0}, stream),
            nullptr,
            stream,
            br
        )
    );  // empty packed data - non-null
    chunks.push_back(Chunk::from_finished_partition(0, 4, 20));  // control message
    chunks.push_back(
        Chunk::from_packed_data(
            0,
            5,
            create_packed_data({metadata.data() + 3, 2}, {data.data() + 3, 2}, stream),
            nullptr,
            stream,
            br
        )
    );  // packed data
    chunks.push_back(
        Chunk::from_packed_data(
            0,
            6,
            create_packed_data(
                {metadata.begin() + 5, metadata.end()}, {data.data(), 0}, stream
            ),
            nullptr,
            stream,
            br
        )
    );  // metadata only packed data
>>>>>>> dfc808e0

    return std::make_tuple(
        Chunk::concat(std::move(chunks), chunk_id, stream, br), metadata, data, 6
    );
}

TEST_F(ChunkTest, ChunkConcatMixedMessages) {
    ChunkID chunk_id = 123;

    auto [concat_chunk, metadata, data, count] =
        make_mixed_chunk(chunk_id, stream, br.get());

    // Verify the concatenated chunk properties
    EXPECT_EQ(concat_chunk.chunk_id(), chunk_id);
    EXPECT_EQ(concat_chunk.n_messages(), count);

    // Verify each message in the concatenated chunk
    auto test_message = [&](size_t i,
                            PartID part_id,
                            size_t expected_chunks,
                            bool is_control,
                            uint32_t meta_size,
                            size_t data_size) {
        SCOPED_TRACE("test_message: " + std::to_string(i));
        EXPECT_EQ(concat_chunk.part_id(i), part_id);
        EXPECT_EQ(concat_chunk.expected_num_chunks(i), expected_chunks);
        EXPECT_EQ(concat_chunk.is_control_message(i), is_control);
        EXPECT_EQ(concat_chunk.metadata_size(i), meta_size);
        EXPECT_EQ(concat_chunk.data_size(i), data_size);

        auto chunk_copy = concat_chunk.get_data(chunk_id, i, stream, br.get());

        EXPECT_EQ(chunk_copy.part_id(0), part_id);
        EXPECT_EQ(chunk_copy.expected_num_chunks(0), expected_chunks);
        EXPECT_EQ(chunk_copy.is_control_message(0), is_control);
        EXPECT_EQ(chunk_copy.metadata_size(0), meta_size);
        EXPECT_EQ(chunk_copy.data_size(0), data_size);
    };

    test_message(0, 1, 10, true, 0, 0);  // control message
    test_message(1, 2, 0, false, 3, 3);  // packed data
    test_message(2, 3, 0, false, 0, 0);  // empty packed data - non-null
    test_message(3, 4, 20, true, 0, 0);  // control message
    test_message(4, 5, 0, false, 2, 2);  // packed data
    test_message(5, 6, 0, false, 1, 0);  // metadata only packed data

    // Verify the concatenated metadata and data
    auto released_metadata = concat_chunk.release_metadata_buffer();
    auto released_data = concat_chunk.release_data_buffer();

    ASSERT_NE(released_metadata, nullptr);
    EXPECT_EQ(released_metadata->size(), 6);  // Total size of metadata
    EXPECT_EQ(*released_metadata, metadata);

    ASSERT_NE(released_data, nullptr);
    EXPECT_EQ(released_data->size, 5);  // Total size of data
    std::vector<uint8_t> host_data(5);
    RAPIDSMPF_CUDA_TRY(
        cudaMemcpy(host_data.data(), released_data->data(), 5, cudaMemcpyDeviceToHost)
    );
    EXPECT_EQ(host_data, data);
}

TEST_F(ChunkTest, ChunkConcatMixedMessagesMultiple) {
    auto [concat_chunk1, metadata1, data1, count1] =
        make_mixed_chunk(0, stream, br.get());
    auto [concat_chunk2, metadata2, data2, count2] =
        make_mixed_chunk(1, stream, br.get());

    std::vector<Chunk> chunks;
    chunks.push_back(std::move(concat_chunk1));
    chunks.push_back(std::move(concat_chunk2));

    auto concat_chunk = Chunk::concat(std::move(chunks), 2, stream, br.get());

    // Verify the concatenated chunk properties
    EXPECT_EQ(concat_chunk.chunk_id(), 2);
    EXPECT_EQ(concat_chunk.n_messages(), count1 + count2);

    // Verify the concatenated metadata and data
    auto released_metadata = concat_chunk.release_metadata_buffer();
    auto released_data = concat_chunk.release_data_buffer();

    ASSERT_NE(released_metadata, nullptr);
    // Total size of metadata
    EXPECT_EQ(released_metadata->size(), metadata1.size() + metadata2.size());
    EXPECT_TRUE(
        std::equal(metadata1.begin(), metadata1.end(), released_metadata->begin())
    );
    EXPECT_TRUE(
        std::equal(
            metadata2.begin(),
            metadata2.end(),
            released_metadata->begin() + metadata1.size()
        )
    );

    ASSERT_NE(released_data, nullptr);
    EXPECT_EQ(released_data->size, data1.size() + data2.size());  // Total size of data
    std::vector<uint8_t> host_data(data1.size() + data2.size());
    RAPIDSMPF_CUDA_TRY(cudaMemcpy(
        host_data.data(),
        released_data->data(),
        data1.size() + data2.size(),
        cudaMemcpyDeviceToHost
    ));
    EXPECT_TRUE(std::equal(data1.begin(), data1.end(), host_data.begin()));
    EXPECT_TRUE(std::equal(data2.begin(), data2.end(), host_data.begin() + data1.size()));
}

TEST_F(ChunkTest, ChunkConcatSingleChunk) {
    ChunkID chunk_id = 123;
    std::vector<Chunk> chunks;

    // Create a single chunk with packed data
    std::vector<uint8_t> metadata{1, 2, 3};
    std::vector<uint8_t> data{4, 5, 6};

    auto packed_data = create_packed_data(metadata, data, br.get(), stream);
    auto expected_metadata_ptr = packed_data.metadata->data();
    auto expected_data_ptr = packed_data.gpu_data->data();

    chunks.push_back(Chunk::from_packed_data(0, 1, std::move(packed_data)));

    auto concat_chunk = Chunk::concat(std::move(chunks), chunk_id, stream, br.get());

    // Verify the concatenated chunk properties
    EXPECT_EQ(concat_chunk.chunk_id(), chunk_id);
    EXPECT_EQ(concat_chunk.n_messages(), 1);

    // Verify the message in the concatenated chunk
    EXPECT_EQ(concat_chunk.part_id(0), 1);
    EXPECT_EQ(concat_chunk.expected_num_chunks(0), 0);
    EXPECT_FALSE(concat_chunk.is_control_message(0));
    EXPECT_EQ(concat_chunk.metadata_size(0), 3);
    EXPECT_EQ(concat_chunk.data_size(0), 3);

    // Verify the metadata and data
    auto released_metadata = concat_chunk.release_metadata_buffer();
    auto released_data = concat_chunk.release_data_buffer();

    ASSERT_NE(released_metadata, nullptr);
    EXPECT_EQ(*released_metadata, metadata);
    // verify the metadata pointer is the same as the original pointer
    EXPECT_EQ(released_metadata->data(), expected_metadata_ptr);

    ASSERT_NE(released_data, nullptr);
    EXPECT_EQ(released_data->size, 3);
    std::vector<uint8_t> host_data(3);
    RAPIDSMPF_CUDA_TRY(
        cudaMemcpy(host_data.data(), released_data->data(), 3, cudaMemcpyDeviceToHost)
    );
    EXPECT_EQ(host_data, data);
    // verify the data pointer is the same as the original pointer
    EXPECT_EQ(released_data->data(), expected_data_ptr);
}

TEST_F(ChunkTest, ChunkConcatEmptyVector) {
    std::vector<Chunk> chunks;
    EXPECT_THROW(
        Chunk::concat(std::move(chunks), 123, stream, br.get()), std::logic_error
    );
}

TEST_F(ChunkTest, ChunkConcatHostBufferAllocation) {
    // create a new buffer resource with only host memory available
    br = std::make_unique<BufferResource>(
        cudf::get_current_device_resource_ref(),
        std::unordered_map<MemoryType, BufferResource::MemoryAvailable>{
            {MemoryType::DEVICE, []() { return 0; }}
        }
    );

    ChunkID chunk_id = 123;

    // Create test metadata and data
    std::vector<uint8_t> metadata{1, 2, 3, 7, 8};  // Concatenated metadata
    std::vector<uint8_t> data{4, 5, 6, 9, 10};  // Concatenated data

    // create two chunks with packed data -> this should concatenate the two chunks into a
    // single chunk
    std::vector<Chunk> chunks;
<<<<<<< HEAD
    chunks.push_back(Chunk::from_packed_data(
        1, 1, create_packed_data(metadata, data, br.get(), stream)
    ));
    chunks.push_back(Chunk::from_packed_data(
        2, 2, create_packed_data(metadata, data, br.get(), stream)
    ));
=======
    chunks.push_back(
        Chunk::from_packed_data(
            1, 1, create_packed_data(metadata, data, stream), nullptr, stream, br.get()
        )
    );
    chunks.push_back(
        Chunk::from_packed_data(
            2, 2, create_packed_data(metadata, data, stream), nullptr, stream, br.get()
        )
    );
>>>>>>> dfc808e0
    auto chunk = Chunk::concat(std::move(chunks), chunk_id, stream, br.get());

    EXPECT_EQ(MemoryType::HOST, chunk.data_memory_type());
}

TEST_F(ChunkTest, ChunkConcatPreferredMemoryType) {
    ChunkID chunk_id = 123;

    // Create test metadata and data
    std::vector<uint8_t> metadata{1, 2, 3, 7, 8};  // Concatenated metadata
    std::vector<uint8_t> data{4, 5, 6, 9, 10};  // Concatenated data
    auto gen_chunks = [&] {
        std::vector<Chunk> chunks;
<<<<<<< HEAD
        chunks.push_back(Chunk::from_packed_data(
            1, 1, create_packed_data(metadata, data, br.get(), stream)
        ));
        chunks.push_back(Chunk::from_packed_data(
            2, 2, create_packed_data(metadata, data, br.get(), stream)
        ));
=======
        chunks.push_back(
            Chunk::from_packed_data(
                1,
                1,
                create_packed_data(metadata, data, stream),
                nullptr,
                stream,
                br.get()
            )
        );
        chunks.push_back(
            Chunk::from_packed_data(
                2,
                2,
                create_packed_data(metadata, data, stream),
                nullptr,
                stream,
                br.get()
            )
        );
>>>>>>> dfc808e0
        return chunks;
    };

    // test with both memory types
    for (auto mem_type : {MemoryType::HOST, MemoryType::DEVICE}) {
        SCOPED_TRACE("mem_type: " + std::to_string(static_cast<int>(mem_type)));
        auto chunk = Chunk::concat(gen_chunks(), chunk_id, stream, br.get(), mem_type);
        EXPECT_EQ(mem_type, chunk.data_memory_type());
    }
}<|MERGE_RESOLUTION|>--- conflicted
+++ resolved
@@ -165,39 +165,22 @@
     std::vector<uint8_t> data{4, 5, 6, 9, 10};  // Concatenated data
 
     // Create two chunks with packed data using spans
-<<<<<<< HEAD
-    chunks.push_back(Chunk::from_packed_data(
-        0, 1, create_packed_data({metadata.data(), 3}, {data.data(), 3}, br.get(), stream)
-    ));
-    chunks.push_back(Chunk::from_packed_data(
-        0,
-        2,
-        create_packed_data(
-            {metadata.data() + 3, 2}, {data.data() + 3, 2}, br.get(), stream
-        )
-    ));
-=======
     chunks.push_back(
         Chunk::from_packed_data(
             0,
             1,
-            create_packed_data({metadata.data(), 3}, {data.data(), 3}, stream),
-            nullptr,
-            stream,
-            br.get()
+            create_packed_data({metadata.data(), 3}, {data.data(), 3}, br.get(), stream)
         )
     );
     chunks.push_back(
         Chunk::from_packed_data(
             0,
             2,
-            create_packed_data({metadata.data() + 3, 2}, {data.data() + 3, 2}, stream),
-            nullptr,
-            stream,
-            br.get()
-        )
-    );
->>>>>>> dfc808e0
+            create_packed_data(
+                {metadata.data() + 3, 2}, {data.data() + 3, 2}, br.get(), stream
+            )
+        )
+    );
 
     auto concat_chunk = Chunk::concat(std::move(chunks), chunk_id, stream, br.get());
 
@@ -246,47 +229,16 @@
 
     // Create chunks with mixed message types
     chunks.push_back(Chunk::from_finished_partition(0, 1, 10));  // control message
-<<<<<<< HEAD
-    chunks.push_back(Chunk::from_packed_data(
-        0, 2, create_packed_data({metadata.data(), 3}, {data.data(), 3}, br, stream)
-    ));  // packed data
-    chunks.push_back(Chunk::from_packed_data(
-        0,
-        3,
-        create_packed_data({metadata.data() + 5, 0}, {data.data() + 5, 0}, br, stream)
-    ));  // empty packed data - non-null
-    chunks.push_back(Chunk::from_finished_partition(0, 4, 20));  // control message
-    chunks.push_back(Chunk::from_packed_data(
-        0,
-        5,
-        create_packed_data({metadata.data() + 3, 2}, {data.data() + 3, 2}, br, stream)
-    ));  // packed data
-    chunks.push_back(Chunk::from_packed_data(
-        0,
-        6,
-        create_packed_data(
-            {metadata.begin() + 5, metadata.end()}, {data.data(), 0}, br, stream
-        )
-    ));  // metadata only packed data
-=======
-    chunks.push_back(
-        Chunk::from_packed_data(
-            0,
-            2,
-            create_packed_data({metadata.data(), 3}, {data.data(), 3}, stream),
-            nullptr,
-            stream,
-            br
+    chunks.push_back(
+        Chunk::from_packed_data(
+            0, 2, create_packed_data({metadata.data(), 3}, {data.data(), 3}, br, stream)
         )
     );  // packed data
     chunks.push_back(
         Chunk::from_packed_data(
             0,
             3,
-            create_packed_data({metadata.data() + 5, 0}, {data.data() + 5, 0}, stream),
-            nullptr,
-            stream,
-            br
+            create_packed_data({metadata.data() + 5, 0}, {data.data() + 5, 0}, br, stream)
         )
     );  // empty packed data - non-null
     chunks.push_back(Chunk::from_finished_partition(0, 4, 20));  // control message
@@ -294,10 +246,7 @@
         Chunk::from_packed_data(
             0,
             5,
-            create_packed_data({metadata.data() + 3, 2}, {data.data() + 3, 2}, stream),
-            nullptr,
-            stream,
-            br
+            create_packed_data({metadata.data() + 3, 2}, {data.data() + 3, 2}, br, stream)
         )
     );  // packed data
     chunks.push_back(
@@ -305,14 +254,10 @@
             0,
             6,
             create_packed_data(
-                {metadata.begin() + 5, metadata.end()}, {data.data(), 0}, stream
-            ),
-            nullptr,
-            stream,
-            br
+                {metadata.begin() + 5, metadata.end()}, {data.data(), 0}, br, stream
+            )
         )
     );  // metadata only packed data
->>>>>>> dfc808e0
 
     return std::make_tuple(
         Chunk::concat(std::move(chunks), chunk_id, stream, br), metadata, data, 6
@@ -495,25 +440,16 @@
     // create two chunks with packed data -> this should concatenate the two chunks into a
     // single chunk
     std::vector<Chunk> chunks;
-<<<<<<< HEAD
-    chunks.push_back(Chunk::from_packed_data(
-        1, 1, create_packed_data(metadata, data, br.get(), stream)
-    ));
-    chunks.push_back(Chunk::from_packed_data(
-        2, 2, create_packed_data(metadata, data, br.get(), stream)
-    ));
-=======
-    chunks.push_back(
-        Chunk::from_packed_data(
-            1, 1, create_packed_data(metadata, data, stream), nullptr, stream, br.get()
-        )
-    );
-    chunks.push_back(
-        Chunk::from_packed_data(
-            2, 2, create_packed_data(metadata, data, stream), nullptr, stream, br.get()
-        )
-    );
->>>>>>> dfc808e0
+    chunks.push_back(
+        Chunk::from_packed_data(
+            1, 1, create_packed_data(metadata, data, br.get(), stream)
+        )
+    );
+    chunks.push_back(
+        Chunk::from_packed_data(
+            2, 2, create_packed_data(metadata, data, br.get(), stream)
+        )
+    );
     auto chunk = Chunk::concat(std::move(chunks), chunk_id, stream, br.get());
 
     EXPECT_EQ(MemoryType::HOST, chunk.data_memory_type());
@@ -527,35 +463,16 @@
     std::vector<uint8_t> data{4, 5, 6, 9, 10};  // Concatenated data
     auto gen_chunks = [&] {
         std::vector<Chunk> chunks;
-<<<<<<< HEAD
-        chunks.push_back(Chunk::from_packed_data(
-            1, 1, create_packed_data(metadata, data, br.get(), stream)
-        ));
-        chunks.push_back(Chunk::from_packed_data(
-            2, 2, create_packed_data(metadata, data, br.get(), stream)
-        ));
-=======
         chunks.push_back(
             Chunk::from_packed_data(
-                1,
-                1,
-                create_packed_data(metadata, data, stream),
-                nullptr,
-                stream,
-                br.get()
+                1, 1, create_packed_data(metadata, data, br.get(), stream)
             )
         );
         chunks.push_back(
             Chunk::from_packed_data(
-                2,
-                2,
-                create_packed_data(metadata, data, stream),
-                nullptr,
-                stream,
-                br.get()
+                2, 2, create_packed_data(metadata, data, br.get(), stream)
             )
         );
->>>>>>> dfc808e0
         return chunks;
     };
 
