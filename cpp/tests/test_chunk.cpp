/**
 * SPDX-FileCopyrightText: Copyright (c) 2024-2025, NVIDIA CORPORATION & AFFILIATES.
 * SPDX-License-Identifier: Apache-2.0
 */

#include <algorithm>
#include <array>
#include <cstdint>

#include <gtest/gtest.h>

#include <cuda/std/span>

#include <cudf/utilities/default_stream.hpp>
#include <cudf/utilities/memory_resource.hpp>

#include <rapidsmpf/buffer/buffer.hpp>
#include <rapidsmpf/buffer/packed_data.hpp>
#include <rapidsmpf/buffer/resource.hpp>
#include <rapidsmpf/shuffler/chunk.hpp>

using namespace rapidsmpf;
using namespace rapidsmpf::shuffler;
using namespace rapidsmpf::shuffler::detail;

class ChunkTest : public ::testing::Test {
  protected:
    void SetUp() override {
        br = std::make_unique<BufferResource>(cudf::get_current_device_resource_ref());
        stream = cudf::get_default_stream();
    }

    std::unique_ptr<BufferResource> br;
    rmm::cuda_stream_view stream;
};

namespace {

/// @brief Create a PackedData object from a host buffer
PackedData create_packed_data(
    cuda::std::span<uint8_t const> metadata,
    cuda::std::span<uint8_t const> data,
    rmm::cuda_stream_view stream
) {
    auto metadata_ptr =
        std::make_unique<std::vector<uint8_t>>(metadata.begin(), metadata.end());
    auto data_ptr = std::make_unique<rmm::device_buffer>(data.size(), stream);
    RAPIDSMPF_CUDA_TRY(
        cudaMemcpy(data_ptr->data(), data.data(), data.size(), cudaMemcpyHostToDevice)
    );
    return PackedData{std::move(metadata_ptr), std::move(data_ptr)};
}

}  // namespace

TEST_F(ChunkTest, FromFinishedPartition) {
    ChunkID chunk_id = 123;
    PartID part_id = 456;
    size_t expected_num_chunks = 789;

    auto test_chunk = [&](Chunk& chunk) {
        EXPECT_EQ(chunk.chunk_id(), chunk_id);
        EXPECT_EQ(chunk.n_messages(), 1);
        EXPECT_EQ(chunk.part_id(0), part_id);
        EXPECT_EQ(chunk.expected_num_chunks(0), expected_num_chunks);
        EXPECT_TRUE(chunk.is_control_message(0));
        EXPECT_EQ(chunk.metadata_size(0), 0);
        EXPECT_EQ(chunk.data_size(0), 0);
    };

    auto chunk = Chunk::from_finished_partition(chunk_id, part_id, expected_num_chunks);
    test_chunk(chunk);

    auto msg = chunk.serialize();
    auto chunk2 = Chunk::deserialize(*msg, true);
    test_chunk(chunk2);

    auto chunk3 = chunk2.get_data(chunk_id, 0, stream, br.get());
    test_chunk(chunk3);

    EXPECT_THROW(chunk3.get_data(chunk_id, 1, stream, br.get()), std::out_of_range);
}

TEST_F(ChunkTest, FromPackedData) {
    ChunkID chunk_id = 123;
    PartID part_id = 456;

    // Create test metadata
    auto metadata =
        std::make_unique<std::vector<uint8_t>>(std::vector<uint8_t>{1, 2, 3, 4});

    // Create test GPU data
    auto data = std::make_unique<rmm::device_buffer>(4, cudf::get_default_stream());
    std::vector<uint8_t> host_data{5, 6, 7, 8};
    RAPIDSMPF_CUDA_TRY(
        cudaMemcpy(data->data(), host_data.data(), 4, cudaMemcpyHostToDevice)
    );

    PackedData packed_data{
        std::make_unique<std::vector<uint8_t>>(*metadata), std::move(data)
    };

    auto test_chunk = [&](Chunk& chunk) {
        EXPECT_EQ(chunk.chunk_id(), chunk_id);
        EXPECT_EQ(chunk.n_messages(), 1);
        EXPECT_EQ(chunk.part_id(0), part_id);
        EXPECT_EQ(chunk.expected_num_chunks(0), 0);
        EXPECT_FALSE(chunk.is_control_message(0));
        EXPECT_EQ(chunk.metadata_size(0), 4);
        EXPECT_EQ(chunk.data_size(0), 4);
    };

    // no need of an event because cuda buffer copy is synchronous
    auto chunk = Chunk::from_packed_data(
        chunk_id, part_id, std::move(packed_data), nullptr, stream, br.get()
    );
    test_chunk(chunk);

    auto msg = chunk.serialize();
    auto chunk2 = Chunk::deserialize(*msg, true);
    chunk2.set_data_buffer(chunk.release_data_buffer());
    test_chunk(chunk2);

    auto chunk3 = chunk2.get_data(chunk_id, 0, stream, br.get());
    test_chunk(chunk3);
}

TEST_F(ChunkTest, ChunkConcatControlMessages) {
    ChunkID chunk_id = 123;
    std::vector<Chunk> chunks;

    // Create three control message chunks
    chunks.push_back(Chunk::from_finished_partition(0, 1, 10));
    chunks.push_back(Chunk::from_finished_partition(0, 2, 20));
    chunks.push_back(Chunk::from_finished_partition(0, 3, 30));

    auto concat_chunk = Chunk::concat(std::move(chunks), chunk_id, stream, br.get());

    // Verify the concatenated chunk properties
    EXPECT_EQ(concat_chunk.chunk_id(), chunk_id);
    EXPECT_EQ(concat_chunk.n_messages(), 3);

    // Verify each message in the concatenated chunk
    auto test_message = [&](size_t i, PartID part_id, size_t expected_chunks) {
        EXPECT_EQ(concat_chunk.part_id(i), part_id);
        EXPECT_EQ(concat_chunk.expected_num_chunks(i), expected_chunks);
        EXPECT_TRUE(concat_chunk.is_control_message(i));
        EXPECT_EQ(concat_chunk.metadata_size(i), 0);
        EXPECT_EQ(concat_chunk.data_size(i), 0);
    };

    test_message(0, 1, 10);
    test_message(1, 2, 20);
    test_message(2, 3, 30);
}

TEST_F(ChunkTest, ChunkConcatPackedData) {
    ChunkID chunk_id = 123;
    std::vector<Chunk> chunks;

    // Create test metadata and data as single concatenated vectors
    std::vector<uint8_t> metadata{1, 2, 3, 7, 8};  // Concatenated metadata
    std::vector<uint8_t> data{4, 5, 6, 9, 10};  // Concatenated data

    // Create two chunks with packed data using spans
    chunks.push_back(
        Chunk::from_packed_data(
            0,
            1,
            create_packed_data({metadata.data(), 3}, {data.data(), 3}, stream),
            nullptr,
            stream,
            br.get()
        )
    );
    chunks.push_back(
        Chunk::from_packed_data(
            0,
            2,
            create_packed_data({metadata.data() + 3, 2}, {data.data() + 3, 2}, stream),
            nullptr,
            stream,
            br.get()
        )
    );

    auto concat_chunk = Chunk::concat(std::move(chunks), chunk_id, stream, br.get());

    // Verify the concatenated chunk properties
    EXPECT_EQ(concat_chunk.chunk_id(), chunk_id);
    EXPECT_EQ(concat_chunk.n_messages(), 2);

    // Verify each message in the concatenated chunk
    auto test_message =
        [&](size_t i, PartID part_id, size_t meta_size, size_t data_size) {
            EXPECT_EQ(concat_chunk.part_id(i), part_id);
            EXPECT_EQ(concat_chunk.expected_num_chunks(i), 0);
            EXPECT_FALSE(concat_chunk.is_control_message(i));
            EXPECT_EQ(concat_chunk.metadata_size(i), meta_size);
            EXPECT_EQ(concat_chunk.data_size(i), data_size);
        };

    test_message(0, 1, 3, 3);
    test_message(1, 2, 2, 2);

    // Verify the concatenated metadata and data
    auto released_metadata = concat_chunk.release_metadata_buffer();
    auto released_data = concat_chunk.release_data_buffer();

    ASSERT_NE(released_metadata, nullptr);
    EXPECT_EQ(released_metadata->size(), 5);  // Total size of both metadata chunks
    EXPECT_EQ(*released_metadata, metadata);

    ASSERT_NE(released_data, nullptr);
    EXPECT_EQ(released_data->size, 5);  // Total size of both data chunks
    std::vector<uint8_t> host_data(5);
    RAPIDSMPF_CUDA_TRY(
        cudaMemcpy(host_data.data(), released_data->data(), 5, cudaMemcpyDeviceToHost)
    );
    EXPECT_EQ(host_data, data);
}

std::tuple<Chunk, std::vector<uint8_t>, std::vector<uint8_t>, size_t> make_mixed_chunk(
    ChunkID chunk_id, rmm::cuda_stream_view stream, BufferResource* br
) {
    std::vector<Chunk> chunks;

    // Create test metadata and data
    std::vector<uint8_t> metadata{1, 2, 3, 4, 5, 6};
    std::vector<uint8_t> data{6, 7, 8, 9, 10};

    // Create chunks with mixed message types
    chunks.push_back(Chunk::from_finished_partition(0, 1, 10));  // control message
    chunks.push_back(
        Chunk::from_packed_data(
            0,
            2,
            create_packed_data({metadata.data(), 3}, {data.data(), 3}, stream),
            nullptr,
            stream,
            br
        )
    );  // packed data
    chunks.push_back(
        Chunk::from_packed_data(
            0,
            3,
            create_packed_data({metadata.data() + 5, 0}, {data.data() + 5, 0}, stream),
            nullptr,
            stream,
            br
        )
    );  // empty packed data - non-null
    chunks.push_back(Chunk::from_finished_partition(0, 4, 20));  // control message
<<<<<<< HEAD
    chunks.push_back(Chunk::from_packed_data(
        0,
        5,
        create_packed_data({metadata.data() + 3, 2}, {data.data() + 3, 2}, stream),
        nullptr,
        stream,
        br
    ));  // packed data
    chunks.push_back(Chunk::from_packed_data(
        0,
        6,
        PackedData{
            std::make_unique<std::vector<uint8_t>>(metadata.begin() + 5, metadata.end()),
            nullptr
        },
        nullptr,
        stream,
        br
    ));  // metadata only packed data
=======
    chunks.push_back(
        Chunk::from_packed_data(
            0,
            5,
            create_packed_data({metadata.data() + 3, 2}, {data.data() + 3, 2}, stream),
            nullptr,
            stream,
            br
        )
    );  // packed data
    chunks.push_back(
        Chunk::from_packed_data(
            0,
            6,
            create_packed_data(
                {metadata.begin() + 5, metadata.end()}, {data.data(), 0}, stream
            ),
            nullptr,
            stream,
            br
        )
    );  // metadata only packed data
>>>>>>> 7ebf2bf1

    return std::make_tuple(
        Chunk::concat(std::move(chunks), chunk_id, stream, br), metadata, data, 6
    );
}

TEST_F(ChunkTest, ChunkConcatMixedMessages) {
    ChunkID chunk_id = 123;

    auto [concat_chunk, metadata, data, count] =
        make_mixed_chunk(chunk_id, stream, br.get());

    // Verify the concatenated chunk properties
    EXPECT_EQ(concat_chunk.chunk_id(), chunk_id);
    EXPECT_EQ(concat_chunk.n_messages(), count);

    // Verify each message in the concatenated chunk
    auto test_message = [&](size_t i,
                            PartID part_id,
                            size_t expected_chunks,
                            bool is_control,
                            uint32_t meta_size,
                            size_t data_size) {
        SCOPED_TRACE("test_message: " + std::to_string(i));
        EXPECT_EQ(concat_chunk.part_id(i), part_id);
        EXPECT_EQ(concat_chunk.expected_num_chunks(i), expected_chunks);
        EXPECT_EQ(concat_chunk.is_control_message(i), is_control);
        EXPECT_EQ(concat_chunk.metadata_size(i), meta_size);
        EXPECT_EQ(concat_chunk.data_size(i), data_size);

        auto chunk_copy = concat_chunk.get_data(chunk_id, i, stream, br.get());

        EXPECT_EQ(chunk_copy.part_id(0), part_id);
        EXPECT_EQ(chunk_copy.expected_num_chunks(0), expected_chunks);
        EXPECT_EQ(chunk_copy.is_control_message(0), is_control);
        EXPECT_EQ(chunk_copy.metadata_size(0), meta_size);
        EXPECT_EQ(chunk_copy.data_size(0), data_size);
    };

    test_message(0, 1, 10, true, 0, 0);  // control message
    test_message(1, 2, 0, false, 3, 3);  // packed data
    test_message(2, 3, 0, false, 0, 0);  // empty packed data - non-null
    test_message(3, 4, 20, true, 0, 0);  // control message
    test_message(4, 5, 0, false, 2, 2);  // packed data
    test_message(5, 6, 0, false, 1, 0);  // metadata only packed data

    // Verify the concatenated metadata and data
    auto released_metadata = concat_chunk.release_metadata_buffer();
    auto released_data = concat_chunk.release_data_buffer();

    ASSERT_NE(released_metadata, nullptr);
    EXPECT_EQ(released_metadata->size(), 6);  // Total size of metadata
    EXPECT_EQ(*released_metadata, metadata);

    ASSERT_NE(released_data, nullptr);
    EXPECT_EQ(released_data->size, 5);  // Total size of data
    std::vector<uint8_t> host_data(5);
    RAPIDSMPF_CUDA_TRY(
        cudaMemcpy(host_data.data(), released_data->data(), 5, cudaMemcpyDeviceToHost)
    );
    EXPECT_EQ(host_data, data);
}

TEST_F(ChunkTest, ChunkConcatMixedMessagesMultiple) {
    auto [concat_chunk1, metadata1, data1, count1] =
        make_mixed_chunk(0, stream, br.get());
    auto [concat_chunk2, metadata2, data2, count2] =
        make_mixed_chunk(1, stream, br.get());

    std::vector<Chunk> chunks;
    chunks.push_back(std::move(concat_chunk1));
    chunks.push_back(std::move(concat_chunk2));

    auto concat_chunk = Chunk::concat(std::move(chunks), 2, stream, br.get());

    // Verify the concatenated chunk properties
    EXPECT_EQ(concat_chunk.chunk_id(), 2);
    EXPECT_EQ(concat_chunk.n_messages(), count1 + count2);

    // Verify the concatenated metadata and data
    auto released_metadata = concat_chunk.release_metadata_buffer();
    auto released_data = concat_chunk.release_data_buffer();

    ASSERT_NE(released_metadata, nullptr);
    // Total size of metadata
    EXPECT_EQ(released_metadata->size(), metadata1.size() + metadata2.size());
    EXPECT_TRUE(
        std::equal(metadata1.begin(), metadata1.end(), released_metadata->begin())
    );
    EXPECT_TRUE(
        std::equal(
            metadata2.begin(),
            metadata2.end(),
            released_metadata->begin() + metadata1.size()
        )
    );

    ASSERT_NE(released_data, nullptr);
    EXPECT_EQ(released_data->size, data1.size() + data2.size());  // Total size of data
    std::vector<uint8_t> host_data(data1.size() + data2.size());
    RAPIDSMPF_CUDA_TRY(cudaMemcpy(
        host_data.data(),
        released_data->data(),
        data1.size() + data2.size(),
        cudaMemcpyDeviceToHost
    ));
    EXPECT_TRUE(std::equal(data1.begin(), data1.end(), host_data.begin()));
    EXPECT_TRUE(std::equal(data2.begin(), data2.end(), host_data.begin() + data1.size()));
}

TEST_F(ChunkTest, ChunkConcatSingleChunk) {
    ChunkID chunk_id = 123;
    std::vector<Chunk> chunks;

    // Create a single chunk with packed data
    std::vector<uint8_t> metadata{1, 2, 3};
    std::vector<uint8_t> data{4, 5, 6};

    auto packed_data = create_packed_data(metadata, data, stream);
    auto expected_metadata_ptr = packed_data.metadata->data();
    auto expected_data_ptr = packed_data.gpu_data->data();

    chunks.push_back(
        Chunk::from_packed_data(0, 1, std::move(packed_data), nullptr, stream, br.get())
    );

    auto concat_chunk = Chunk::concat(std::move(chunks), chunk_id, stream, br.get());

    // Verify the concatenated chunk properties
    EXPECT_EQ(concat_chunk.chunk_id(), chunk_id);
    EXPECT_EQ(concat_chunk.n_messages(), 1);

    // Verify the message in the concatenated chunk
    EXPECT_EQ(concat_chunk.part_id(0), 1);
    EXPECT_EQ(concat_chunk.expected_num_chunks(0), 0);
    EXPECT_FALSE(concat_chunk.is_control_message(0));
    EXPECT_EQ(concat_chunk.metadata_size(0), 3);
    EXPECT_EQ(concat_chunk.data_size(0), 3);

    // Verify the metadata and data
    auto released_metadata = concat_chunk.release_metadata_buffer();
    auto released_data = concat_chunk.release_data_buffer();

    ASSERT_NE(released_metadata, nullptr);
    EXPECT_EQ(*released_metadata, metadata);
    // verify the metadata pointer is the same as the original pointer
    EXPECT_EQ(released_metadata->data(), expected_metadata_ptr);

    ASSERT_NE(released_data, nullptr);
    EXPECT_EQ(released_data->size, 3);
    std::vector<uint8_t> host_data(3);
    RAPIDSMPF_CUDA_TRY(
        cudaMemcpy(host_data.data(), released_data->data(), 3, cudaMemcpyDeviceToHost)
    );
    EXPECT_EQ(host_data, data);
    // verify the data pointer is the same as the original pointer
    EXPECT_EQ(released_data->data(), expected_data_ptr);
}

TEST_F(ChunkTest, ChunkConcatEmptyVector) {
    std::vector<Chunk> chunks;
    EXPECT_THROW(
        Chunk::concat(std::move(chunks), 123, stream, br.get()), std::logic_error
    );
}

TEST_F(ChunkTest, ChunkConcatHostBufferAllocation) {
    // create a new buffer resource with only host memory available
    br = std::make_unique<BufferResource>(
        cudf::get_current_device_resource_ref(),
        std::unordered_map<MemoryType, BufferResource::MemoryAvailable>{
            {MemoryType::DEVICE, []() { return 0; }}
        }
    );

    ChunkID chunk_id = 123;

    // Create test metadata and data
    std::vector<uint8_t> metadata{1, 2, 3, 7, 8};  // Concatenated metadata
    std::vector<uint8_t> data{4, 5, 6, 9, 10};  // Concatenated data

    // create two chunks with packed data -> this should concatenate the two chunks into a
    // single chunk
    std::vector<Chunk> chunks;
    chunks.push_back(
        Chunk::from_packed_data(
            1, 1, create_packed_data(metadata, data, stream), nullptr, stream, br.get()
        )
    );
    chunks.push_back(
        Chunk::from_packed_data(
            2, 2, create_packed_data(metadata, data, stream), nullptr, stream, br.get()
        )
    );
    auto chunk = Chunk::concat(std::move(chunks), chunk_id, stream, br.get());

    EXPECT_EQ(MemoryType::HOST, chunk.data_memory_type());
}

TEST_F(ChunkTest, ChunkConcatPreferredMemoryType) {
    ChunkID chunk_id = 123;

    // Create test metadata and data
    std::vector<uint8_t> metadata{1, 2, 3, 7, 8};  // Concatenated metadata
    std::vector<uint8_t> data{4, 5, 6, 9, 10};  // Concatenated data
    auto gen_chunks = [&] {
        std::vector<Chunk> chunks;
        chunks.push_back(
            Chunk::from_packed_data(
                1,
                1,
                create_packed_data(metadata, data, stream),
                nullptr,
                stream,
                br.get()
            )
        );
        chunks.push_back(
            Chunk::from_packed_data(
                2,
                2,
                create_packed_data(metadata, data, stream),
                nullptr,
                stream,
                br.get()
            )
        );
        return chunks;
    };

    // test with both memory types
    for (auto mem_type : {MemoryType::HOST, MemoryType::DEVICE}) {
        SCOPED_TRACE("mem_type: " + std::to_string(static_cast<int>(mem_type)));
        auto chunk = Chunk::concat(gen_chunks(), chunk_id, stream, br.get(), mem_type);
        EXPECT_EQ(mem_type, chunk.data_memory_type());
    }
}<|MERGE_RESOLUTION|>--- conflicted
+++ resolved
@@ -252,27 +252,6 @@
         )
     );  // empty packed data - non-null
     chunks.push_back(Chunk::from_finished_partition(0, 4, 20));  // control message
-<<<<<<< HEAD
-    chunks.push_back(Chunk::from_packed_data(
-        0,
-        5,
-        create_packed_data({metadata.data() + 3, 2}, {data.data() + 3, 2}, stream),
-        nullptr,
-        stream,
-        br
-    ));  // packed data
-    chunks.push_back(Chunk::from_packed_data(
-        0,
-        6,
-        PackedData{
-            std::make_unique<std::vector<uint8_t>>(metadata.begin() + 5, metadata.end()),
-            nullptr
-        },
-        nullptr,
-        stream,
-        br
-    ));  // metadata only packed data
-=======
     chunks.push_back(
         Chunk::from_packed_data(
             0,
@@ -295,7 +274,6 @@
             br
         )
     );  // metadata only packed data
->>>>>>> 7ebf2bf1
 
     return std::make_tuple(
         Chunk::concat(std::move(chunks), chunk_id, stream, br), metadata, data, 6
