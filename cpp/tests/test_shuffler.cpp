--- conflicted
+++ resolved
@@ -171,6 +171,7 @@
     for (rapidsmp::shuffler::PartID i = 0; i < total_num_partitions; ++i) {
         shuffler.insert_finished(i);
     }
+    GlobalEnvironment->barrier();
 
     while (!shuffler.finished()) {
         auto finished_partition = shuffler.wait_any(wait_timeout);
@@ -355,19 +356,11 @@
     );
 
     // Create a communicator of size 1, such that each shuffler will run locally.
-<<<<<<< HEAD
-    int rank;
-    RAPIDSMP_MPI(MPI_Comm_rank(MPI_COMM_WORLD, &rank));
-    MPI_Comm mpi_comm;
-    RAPIDSMP_MPI(MPI_Comm_split(MPI_COMM_WORLD, rank, 0, &mpi_comm));
-    std::shared_ptr<rapidsmp::Communicator> comm =
-        std::make_shared<rapidsmp::MPI>(mpi_comm);
+    auto comm = GlobalEnvironment->split_comm();
+    EXPECT_EQ(comm->nranks(), 1);
+
     std::shared_ptr<rapidsmp::ProgressThread> progress_thread =
         std::make_shared<rapidsmp::ProgressThread>(comm->logger());
-=======
-    auto comm = GlobalEnvironment->split_comm();
->>>>>>> 492e00d7
-    EXPECT_EQ(comm->nranks(), 1);
 
     // Create a shuffler and input chunks.
     rapidsmp::shuffler::Shuffler shuffler(
