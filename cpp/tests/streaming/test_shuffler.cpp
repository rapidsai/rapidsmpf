--- conflicted
+++ resolved
@@ -463,7 +463,7 @@
         shuffler::PartID const n_partitions = ctx->comm()->nranks();
         shuffler::PartID const this_pid = ctx->comm()->rank();
 
-        auto shuffler = std::make_unique<ShufflerAsync>(ctx, stream, op_id, n_partitions);
+        auto shuffler = std::make_unique<ShufflerAsync>(ctx, op_id, n_partitions);
 
         shuffler->insert_finished(iota_vector<shuffler::PartID>(n_partitions));
 
@@ -483,55 +483,6 @@
     }
 };
 
-<<<<<<< HEAD
-    static constexpr OpID op_id = 0;
-    static constexpr size_t n_partitions = 1;
-    auto shuffler = std::make_unique<ShufflerAsync>(ctx, op_id, n_partitions);
-
-    shuffler->insert_finished({0});
-
-    auto results = coro::sync_wait(
-        coro::when_all(shuffler->extract_any_async(), shuffler->extract_async(0))
-    );
-
-    auto& [extract_any_result, extract_result] = results;
-
-    // if extract_any_result is valid, then extract_result should throw
-    if (extract_any_result.return_value().has_value()) {
-        EXPECT_EQ(extract_any_result.return_value()->first, 0);
-        EXPECT_THROW(extract_result.return_value(), std::out_of_range);
-    } else {
-        // else extract_result should be valid and an empty vector
-        EXPECT_EQ(extract_result.return_value().size(), 0);
-    }
-}
-
-TEST_F(BaseStreamingFixture, competing_extract_and_extract_any) {
-    if (ctx->comm()->rank() != 0) {
-        GTEST_SKIP() << "Test only runs on rank 0";
-    }
-
-    static constexpr OpID op_id = 0;
-    static constexpr size_t n_partitions = 1;
-    auto shuffler = std::make_unique<ShufflerAsync>(ctx, op_id, n_partitions);
-
-    shuffler->insert_finished({0});
-
-    auto results = coro::sync_wait(
-        coro::when_all(shuffler->extract_async(0), shuffler->extract_any_async())
-    );
-
-    auto& [extract_result, extract_any_result] = results;
-
-    // if extract_any_result is valid, then extract_result should throw
-    if (extract_any_result.return_value().has_value()) {
-        EXPECT_EQ(extract_any_result.return_value()->first, 0);
-        EXPECT_THROW(extract_result.return_value(), std::out_of_range);
-    } else {
-        // else extract_result should be valid and an empty vector
-        EXPECT_EQ(extract_result.return_value().size(), 0);
-    }
-=======
 TEST_F(CompetingShufflerAsyncTest, extract_any_then_extract) {
     EXPECT_NO_FATAL_FAILURE(run_test([&](auto shuffler, auto this_pid) {
         return coro::sync_wait(
@@ -552,5 +503,4 @@
         // rotate the results to match the order of the coroutines
         return std::make_tuple(std::move(extract_any_result), std::move(extract_result));
     }));
->>>>>>> a61eb7e8
 }