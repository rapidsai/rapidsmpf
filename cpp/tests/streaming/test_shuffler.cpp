/**
 * SPDX-FileCopyrightText: Copyright (c) 2025, NVIDIA CORPORATION & AFFILIATES.
 * SPDX-License-Identifier: Apache-2.0
 */

#include <ranges>

#include <gmock/gmock.h>
#include <gtest/gtest.h>

#include <cudf/copying.hpp>
#include <cudf_test/table_utilities.hpp>

#include <rapidsmpf/buffer/buffer.hpp>
#include <rapidsmpf/communicator/single.hpp>
#include <rapidsmpf/cuda_stream.hpp>
#include <rapidsmpf/integrations/cudf/partition.hpp>
#include <rapidsmpf/streaming/core/context.hpp>
#include <rapidsmpf/streaming/core/leaf_node.hpp>
#include <rapidsmpf/streaming/cudf/partition.hpp>
#include <rapidsmpf/streaming/cudf/shuffler.hpp>
#include <rapidsmpf/streaming/cudf/table_chunk.hpp>

#include "../utils.hpp"
#include "base_streaming_fixture.hpp"

using namespace rapidsmpf;
using namespace rapidsmpf::streaming;
namespace node = rapidsmpf::streaming::node;

class StreamingShuffler : public BaseStreamingFixture,
                          public ::testing::WithParamInterface<int> {
  public:
    const unsigned int num_partitions = 10;
    const unsigned int num_rows = 1000;
    const unsigned int num_chunks = 5;
    const unsigned int chunk_size = num_rows / num_chunks;
    const std::int64_t seed = 42;
    const cudf::hash_id hash_function = cudf::hash_id::HASH_MURMUR3;
    const OpID op_id = 0;

    // override the base SetUp
    void SetUp() override {
        BaseStreamingFixture::SetUpWithThreads(GetParam());
        GlobalEnvironment->barrier();  // prevent accidental mixup between shufflers
    }

    void TearDown() override {
        GlobalEnvironment->barrier();
        BaseStreamingFixture::TearDown();
    }

    void run_test(auto make_shuffler_node_fn) {
        // Create the full input table and slice it into chunks.
        cudf::table full_input_table = random_table_with_index(seed, num_rows, 0, 10);
        std::vector<Message> input_chunks;
        for (unsigned int i = 0; i < num_chunks; ++i) {
            input_chunks.emplace_back(
                std::make_unique<TableChunk>(
                    i,
                    std::make_unique<cudf::table>(
                        cudf::slice(
                            full_input_table,
                            {static_cast<cudf::size_type>(i * chunk_size),
                             static_cast<cudf::size_type>((i + 1) * chunk_size)},
                            stream
                        )
                            .at(0),
                        stream,
                        ctx->br()->device_mr()
                    ),
                    stream
                )
            );
        }

        // Create and run the streaming pipeline.
        std::vector<Message> output_chunks;
        {
            std::vector<Node> nodes;
            auto ch1 = std::make_shared<Channel>();
            nodes.push_back(node::push_to_channel(ctx, ch1, std::move(input_chunks)));

            auto ch2 = std::make_shared<Channel>();
            nodes.push_back(
                node::partition_and_pack(
                    ctx, ch1, ch2, {1}, num_partitions, hash_function, seed
                )
            );

            auto ch3 = std::make_shared<Channel>();
            nodes.emplace_back(make_shuffler_node_fn(ch2, ch3));

            auto ch4 = std::make_shared<Channel>();
            nodes.push_back(node::unpack_and_concat(ctx, ch3, ch4));

            nodes.push_back(node::pull_from_channel(ctx, ch4, output_chunks));

            run_streaming_pipeline(std::move(nodes));
        }

        std::unique_ptr<cudf::table> expected_table;
        if (ctx->comm()->nranks() == 1) {  // full_input table is expected
            expected_table = std::make_unique<cudf::table>(std::move(full_input_table));
        } else {  // full_input table is replicated on all ranks
            // local partitions
            auto [table, offsets] = cudf::hash_partition(
                full_input_table.view(), {1}, num_partitions, hash_function, seed
            );

            auto local_pids = shuffler::Shuffler::local_partitions(
                ctx->comm(), num_partitions, shuffler::Shuffler::round_robin
            );

            // every partition is replicated on all ranks
            std::vector<cudf::table_view> expected_tables;
            offsets.push_back(table->num_rows());
            for (auto pid : local_pids) {
                auto t_view =
                    cudf::slice(table->view(), {offsets[pid], offsets[pid + 1]}).at(0);
                // this will be replicated on all ranks
                for (rapidsmpf::Rank rank = 0; rank < ctx->comm()->nranks(); ++rank) {
                    expected_tables.push_back(t_view);
                }
            }
            expected_table = cudf::concatenate(expected_tables);
        }

        // Concat all output chunks to a single table.
        std::vector<cudf::table_view> output_chunks_as_views;
        for (auto& chunk : output_chunks) {
            output_chunks_as_views.push_back(chunk.get<TableChunk>().table_view());
        }
        auto result_table = cudf::concatenate(output_chunks_as_views);

        CUDF_TEST_EXPECT_TABLES_EQUIVALENT(
            sort_table(result_table->view()), sort_table(expected_table->view())
        );
    }
};

INSTANTIATE_TEST_SUITE_P(
    StreamingShuffler,
    StreamingShuffler,
    ::testing::Values(1, 2, 4),
    [](testing::TestParamInfo<StreamingShuffler::ParamType> const& info) {
        return "nthreads_" + std::to_string(info.param);
    }
);

TEST_P(StreamingShuffler, basic_shuffler) {
    EXPECT_NO_FATAL_FAILURE(run_test([&](auto ch_in, auto ch_out) -> Node {
        return node::shuffler(
            ctx, std::move(ch_in), std::move(ch_out), op_id, num_partitions
        );
    }));
}

namespace {

// emulate shuffler node with callbacks
Node shuffler_nb(
    std::shared_ptr<Context> ctx,
    std::shared_ptr<Channel> ch_in,
    std::shared_ptr<Channel> ch_out,
    OpID op_id,
    shuffler::PartID total_num_partitions,
    int n_consumers
) {
    struct ShufflerContext {
        std::unique_ptr<rapidsmpf::shuffler::Shuffler> shuffler{};

        // queue that holds the partition ids that are ready to be extracted. Progress
        // thread will push the partition ids to the queue. The extract task will pop the
        // partition ids from the queue and extract the chunks from the shuffler.
        coro::queue<rapidsmpf::shuffler::PartID> ready_pids{};

        coro::task<void> push_to_queue(rapidsmpf::shuffler::PartID pid) {
            auto result = co_await ready_pids.push(pid);
            RAPIDSMPF_EXPECTS(
                result == coro::queue_produce_result::produced,
                "failed to push partition id to ready_pids"
            );
        }
    };

    // make a shared_ptr to the shuffler_ctx so that it can be passed into multiple
    // coroutines
    auto shuffler_ctx = std::make_shared<ShufflerContext>();
    shuffler_ctx->shuffler = std::make_unique<rapidsmpf::shuffler::Shuffler>(
        ctx->comm(),
        ctx->progress_thread(),
        op_id,
        total_num_partitions,
        ctx->br(),
        [ctx_ptr = ctx.get(),
         shuffler_ctx_ptr = shuffler_ctx.get()](rapidsmpf::shuffler::PartID pid) {
            // detached task to push the partition id to the queue
            RAPIDSMPF_EXPECTS(
                ctx_ptr->executor()->spawn(shuffler_ctx_ptr->push_to_queue(pid)),
                "failed to spawn task to push partition id to ready_pids"
            );
        },
        ctx->statistics(),
        shuffler::Shuffler::round_robin
    );

    // insert task: insert the partition map chunks into the shuffler
    auto insert_task =
        [](auto shuffler_ctx, auto ctx, auto total_num_partitions, auto ch_in) -> Node {
        ShutdownAtExit c{ch_in};
        co_await ctx->executor()->schedule();

        while (true) {
            auto msg = co_await ch_in->receive();
            if (msg.empty()) {
                break;
            }
            auto partition_map = msg.template release<PartitionMapChunk>();
<<<<<<< HEAD
            // Make sure that the input chunk's streams are in sync with shuffler's
            // stream.
            cuda_stream_join(
                std::ranges::single_view(stream),
                std::views::transform(
                    partition_map.data, [](auto& v) { return v.second.data->stream(); }
                ),
                &event
            );

=======
>>>>>>> 54b35f7c
            shuffler_ctx->shuffler->insert(std::move(partition_map.data));
        }

        // Tell the shuffler that we have no more input data.
        std::vector<rapidsmpf::shuffler::PartID> finished(total_num_partitions);
        std::iota(finished.begin(), finished.end(), 0);
        shuffler_ctx->shuffler->insert_finished(std::move(finished));
        co_return;
    };

    // extract task: extract the packed chunks from the shuffler and send them to the
    // output channel
    auto extract_task =
        [](auto shuffler_ctx, auto ctx, auto ch_out, auto& latch) -> Node {
        co_await ctx->executor()->schedule();

        while (!shuffler_ctx->shuffler->finished()) {
            auto pid = co_await shuffler_ctx->ready_pids.pop();
            if (!pid) {
                break;  // queue is shutdown, so exit the loop
            }

            auto packed_chunks = shuffler_ctx->shuffler->extract(*pid);

            co_await ch_out->send(
                std::make_unique<PartitionVectorChunk>(*pid, std::move(packed_chunks))
            );

            if (shuffler_ctx->shuffler->finished()) {
                // if the shuffler is finished, shutdown & drain the ready_pids queue
                co_await shuffler_ctx->ready_pids.shutdown_drain(ctx->executor());
            }
        }

        latch.count_down();  // this task is finished, so count down the latch
    };

    // shutdown task: shutdown the shuffler after all extract tasks have finished
    auto shutdown_task =
        [](auto shuffler_ctx, auto ctx, auto ch_out, auto& latch) -> Node {
        ShutdownAtExit c{ch_out};
        co_await ctx->executor()->schedule();

        co_await latch;  // wait for all extract tasks to finish before clean up
        co_await ch_out->drain(ctx->executor());

        shuffler_ctx->shuffler->shutdown();
    };

    std::vector<Node> nodes;
    coro::latch latch(n_consumers);

    nodes.emplace_back(
        insert_task(shuffler_ctx, ctx, total_num_partitions, std::move(ch_in))
    );
    for (int i = 0; i < n_consumers; ++i) {
        nodes.emplace_back(extract_task(shuffler_ctx, ctx.get(), ch_out, latch));
    }
    nodes.emplace_back(
        shutdown_task(std::move(shuffler_ctx), ctx.get(), std::move(ch_out), latch)
    );

    co_await coro::when_all(std::move(nodes));
}

}  // namespace

TEST_P(StreamingShuffler, callbacks_1_consumer) {
    EXPECT_NO_FATAL_FAILURE(run_test([&](auto ch_in, auto ch_out) -> Node {
        return shuffler_nb(
            ctx, std::move(ch_in), std::move(ch_out), op_id, num_partitions, 1
        );
    }));
}

TEST_P(StreamingShuffler, callbacks_2_consumer) {
    EXPECT_NO_FATAL_FAILURE(run_test([&](auto ch_in, auto ch_out) -> Node {
        return shuffler_nb(
            ctx, std::move(ch_in), std::move(ch_out), op_id, num_partitions, 2
        );
    }));
}

TEST_P(StreamingShuffler, callbacks_4_consumer) {
    EXPECT_NO_FATAL_FAILURE(run_test([&](auto ch_in, auto ch_out) -> Node {
        return shuffler_nb(
            ctx, std::move(ch_in), std::move(ch_out), op_id, num_partitions, 4
        );
    }));
}

class ShufflerAsyncTest
    : public BaseStreamingFixture,
      public ::testing::WithParamInterface<std::tuple<int, size_t, uint32_t, int>> {
  protected:
    int n_threads;
    size_t n_inserts;
    uint32_t n_partitions;
    int n_consumers;

    std::unique_ptr<ShufflerAsync> shuffler;

    static constexpr OpID op_id = 0;
    static constexpr size_t n_elements = 100;

    void SetUp() override {
        std::tie(n_threads, n_inserts, n_partitions, n_consumers) = GetParam();
        BaseStreamingFixture::SetUpWithThreads(n_threads);
        GlobalEnvironment->barrier();  // prevent accidental mixup between shufflers

        shuffler = std::make_unique<ShufflerAsync>(ctx, op_id, n_partitions);
    }

    void TearDown() override {
        shuffler.reset();
        BaseStreamingFixture::TearDown();
        GlobalEnvironment->barrier();
    }
};

INSTANTIATE_TEST_SUITE_P(
    StreamingShuffler,
    ShufflerAsyncTest,
    ::testing::Combine(
        ::testing::Values(1, 2, 4),  // number of streaming threads
        ::testing::Values(1, 10),  // number of inserts
        ::testing::Values(1, 10, 100),  // number of partitions
        ::testing::Values(1, 4)  // number of consumers
    ),
    [](const testing::TestParamInfo<ShufflerAsyncTest::ParamType>& info) {
        return "nthreads_" + std::to_string(std::get<0>(info.param)) + "_ninserts_"
               + std::to_string(std::get<1>(info.param)) + "_nparts_"
               + std::to_string(std::get<2>(info.param)) + "_nconsumers_"
               + std::to_string(std::get<3>(info.param));
    }
);

TEST_P(ShufflerAsyncTest, multi_consumer_extract) {
    // extract data (executed by thread pool)
    auto extract_task = [](int tid,
                           auto* shuffler,
                           auto* ctx,
                           coro::mutex& mtx,
                           std::vector<shuffler::PartID>& finished_pids,
                           size_t& n_chunks_received) -> coro::task<void> {
        co_await ctx->executor()->schedule();
        ctx->comm()->logger().debug(tid, " extract task started");

        while (!shuffler->finished()) {
            auto result = co_await shuffler->extract_any_async();
            if (!result.has_value()) {
                break;
            }

            auto lock = co_await mtx.scoped_lock();
            auto& [pid, chunks] = *result;
            n_chunks_received += chunks.size();
            finished_pids.push_back(pid);
        }
        ctx->comm()->logger().debug(tid, " extract task finished");
    };

    // insert data (executed by main thread)
    for (size_t i = 0; i < n_inserts; ++i) {
        std::unordered_map<shuffler::PartID, PackedData> data;
        data.reserve(n_partitions);
        for (shuffler::PartID pid = 0; pid < n_partitions; ++pid) {
            data.emplace(pid, generate_packed_data(n_elements, 0, stream, *br));
        }
        shuffler->insert(std::move(data));
    }

    // insert finished (executed by main thread)
    shuffler->insert_finished(iota_vector<shuffler::PartID>(n_partitions));

    coro::mutex mtx;
    std::vector<shuffler::PartID> finished_pids;
    size_t n_chunks_received = 0;
    std::vector<Node> extract_tasks;
    for (int i = 0; i < n_consumers; ++i) {
        extract_tasks.emplace_back(extract_task(
            i, shuffler.get(), ctx.get(), mtx, finished_pids, n_chunks_received
        ));
    }

    // wait for the extract task to finish (executed by thread pool, waited by main
    // thread)
    run_streaming_pipeline(std::move(extract_tasks));

    auto local_pids = shuffler::Shuffler::local_partitions(
        ctx->comm(), n_partitions, shuffler::Shuffler::round_robin
    );
    EXPECT_EQ(n_inserts * local_pids.size() * ctx->comm()->nranks(), n_chunks_received);

    std::ranges::sort(finished_pids);
    EXPECT_EQ(local_pids, finished_pids);

    GlobalEnvironment->barrier();  // wait for all ranks to finish
}

TEST_F(BaseStreamingFixture, extract_any_before_extract) {
    GlobalEnvironment->barrier();  // prevent accidental mixup between shufflers
    static constexpr OpID op_id = 0;
    static constexpr size_t n_partitions = 10;
    auto shuffler = std::make_unique<ShufflerAsync>(ctx, op_id, n_partitions);

    // all empty partitions
    shuffler->insert_finished(iota_vector<shuffler::PartID>(n_partitions));

    auto local_pids = shuffler::Shuffler::local_partitions(
        ctx->comm(), n_partitions, shuffler::Shuffler::round_robin
    );

    size_t parts_extracted = 0;
    while (true) {  // extract all partitions
        auto res = coro::sync_wait(shuffler->extract_any_async());
        if (!res.has_value()) {
            break;
        }
        parts_extracted++;
    }
    EXPECT_EQ(local_pids.size(), parts_extracted);

    // now extract should throw
    for (auto pid : local_pids) {
        EXPECT_THROW(coro::sync_wait(shuffler->extract_async(pid)), std::out_of_range);
    }
    shuffler.reset();
    GlobalEnvironment->barrier();  // prevent accidental mixup between shufflers
}

class CompetingShufflerAsyncTest : public BaseStreamingFixture {
  protected:
    // produce_results_fn is a function that produces the results of the extract_any_async
    // and extract_async coroutines.
    void run_test(auto produce_results_fn) {
        GlobalEnvironment->barrier();  // prevent accidental mixup between shufflers
        static constexpr OpID op_id = 0;
        shuffler::PartID const n_partitions = ctx->comm()->nranks();
        shuffler::PartID const this_pid = ctx->comm()->rank();

        auto shuffler = std::make_unique<ShufflerAsync>(ctx, op_id, n_partitions);

        shuffler->insert_finished(iota_vector<shuffler::PartID>(n_partitions));

        auto [extract_any_result, extract_result] =
            produce_results_fn(shuffler.get(), this_pid);

        // if extract_any_result is valid, then extract_result should throw
        if (extract_any_result.return_value().has_value()) {
            EXPECT_EQ(extract_any_result.return_value()->first, this_pid);
            EXPECT_THROW(extract_result.return_value(), std::out_of_range);
        } else {
            // else extract_result should be valid and an empty vector
            EXPECT_EQ(extract_result.return_value().size(), 0);
        }
        shuffler.reset();
        GlobalEnvironment->barrier();  // prevent accidental mixup between shufflers
    }
};

TEST_F(CompetingShufflerAsyncTest, extract_any_then_extract) {
    EXPECT_NO_FATAL_FAILURE(run_test([&](auto shuffler, auto this_pid) {
        return coro::sync_wait(
            coro::when_all(
                shuffler->extract_any_async(), shuffler->extract_async(this_pid)
            )
        );
    }));
}

TEST_F(CompetingShufflerAsyncTest, extract_then_extract_any) {
    EXPECT_NO_FATAL_FAILURE(run_test([&](auto shuffler, auto this_pid) {
        auto [extract_result, extract_any_result] = coro::sync_wait(
            coro::when_all(
                shuffler->extract_async(this_pid), shuffler->extract_any_async()
            )
        );
        // rotate the results to match the order of the coroutines
        return std::make_tuple(std::move(extract_any_result), std::move(extract_result));
    }));
}<|MERGE_RESOLUTION|>--- conflicted
+++ resolved
@@ -217,19 +217,6 @@
                 break;
             }
             auto partition_map = msg.template release<PartitionMapChunk>();
-<<<<<<< HEAD
-            // Make sure that the input chunk's streams are in sync with shuffler's
-            // stream.
-            cuda_stream_join(
-                std::ranges::single_view(stream),
-                std::views::transform(
-                    partition_map.data, [](auto& v) { return v.second.data->stream(); }
-                ),
-                &event
-            );
-
-=======
->>>>>>> 54b35f7c
             shuffler_ctx->shuffler->insert(std::move(partition_map.data));
         }
 
