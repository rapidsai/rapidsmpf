# SPDX-FileCopyrightText: Copyright (c) 2025, NVIDIA CORPORATION & AFFILIATES.
# SPDX-License-Identifier: Apache-2.0
"""Shuffler integration for Dask Distributed clusters."""

from __future__ import annotations

import logging
from typing import TYPE_CHECKING, Any, cast

import ucxx._lib.libucxx as ucx_api
from distributed import get_client, get_worker, wait
from distributed.diagnostics.plugin import SchedulerPlugin

from rapidsmpf.communicator.ucxx import barrier, get_root_ucxx_address, new_communicator
from rapidsmpf.config import (
    Options,
    get_environment_variables,
)
from rapidsmpf.integrations.core import WorkerContext, rmpf_worker_setup
from rapidsmpf.integrations.dask import _compat

if TYPE_CHECKING:
    from collections.abc import Sequence

    import distributed
    from distributed.scheduler import Scheduler, TaskState


_dask_logger = logging.getLogger("distributed.worker")


def get_worker_context(
    worker: distributed.Worker | None = None,
) -> WorkerContext:
    """
    Retrieve the `WorkerContext` associated with a Dask worker.

    If the worker context does not already exist on the worker, it will be created
    and attached to the worker under the attribute `_rapidsmpf_worker_context`.

    Parameters
    ----------
    worker
        An optional Dask worker instance. If not provided, the current worker
        is retrieved using `get_worker()`.

    Returns
    -------
    The existing or newly initialized worker context.
    """
<<<<<<< HEAD
    with WorkerContext.lock:
        worker = worker or get_worker()
        if not hasattr(worker, "_rapidsmpf_worker_context"):
            worker._rapidsmpf_worker_context = WorkerContext()
        return cast(WorkerContext, worker._rapidsmpf_worker_context)
=======
    with DaskWorkerContext.lock:
        dask_worker = dask_worker or get_worker()
        if not hasattr(dask_worker, "_rapidsmpf_worker_context"):
            dask_worker._rapidsmpf_worker_context = DaskWorkerContext()
        return cast("DaskWorkerContext", dask_worker._rapidsmpf_worker_context)
>>>>>>> 7ebf2bf1


def get_dask_worker_rank(dask_worker: distributed.Worker | None = None) -> int:
    """
    Get the UCXX-comm rank for a Dask worker.

    Parameters
    ----------
    dask_worker
        Local Dask worker.

    Returns
    -------
    Local RapidsMPF worker rank.

    Notes
    -----
    This function is expected to run on a Dask worker.
    """
    comm = get_worker_context(dask_worker).comm
    assert comm is not None
    return comm.rank


def global_rmpf_barrier(dependencies: Sequence[None]) -> None:
    """
    Global barrier for RapidsMPF shuffle.

    Parameters
    ----------
    dependencies
        Sequence of nulls, used to enforce barrier dependencies.

    Notes
    -----
    A global barrier task does NOT need to be restricted
    to a specific Dask worker.

    This function is meant to be a no-op.
    """


async def rapidsmpf_ucxx_rank_setup_root(n_ranks: int, options: Options) -> bytes:
    """
    Set up the UCXX comm for the root worker.

    Parameters
    ----------
    n_ranks
        Number of ranks in the cluster / UCXX comm.
    options
        Configuration options.

    Returns
    -------
    bytes
        The UCXX address of the root node.
    """
    ctx = get_worker_context()
    ctx.comm = new_communicator(n_ranks, None, None, options)
    ctx.comm.logger.trace(f"Rank {ctx.comm.rank} created")
    return get_root_ucxx_address(ctx.comm)


async def rapidsmpf_ucxx_rank_setup_node(
    n_ranks: int, root_address_bytes: bytes, options: Options
) -> None:
    """
    Set up the UCXX comms for a Dask worker.

    Parameters
    ----------
    n_ranks
        Number of ranks in the cluster / UCXX comm.
    root_address_bytes
        The UCXX address of the root node.
    options
        Configuration options.
    """
    ctx = get_worker_context()
    if ctx.comm is None:
        root_address = ucx_api.UCXAddress.create_from_buffer(root_address_bytes)
        ctx.comm = new_communicator(n_ranks, None, root_address, options)
        ctx.comm.logger.trace(f"Rank {ctx.comm.rank} created")

    ctx.comm.logger.trace(f"Rank {ctx.comm.rank} setup barrier")
    barrier(ctx.comm)
    ctx.comm.logger.trace(f"Rank {ctx.comm.rank} setup barrier passed")


def dask_worker_setup(
    dask_worker: distributed.Worker,
    *,
    options: Options,
) -> None:
    """
    Attach RapidsMPF shuffling attributes to a Dask worker.

    Parameters
    ----------
    dask_worker
        The current Dask worker.
    options
        Configuration options.

    Warnings
    --------
    This function creates a new RMM memory pool, and
    sets it as the current device resource.

    See Also
    --------
    bootstrap_dask_cluster
        Setup a Dask cluster for RapidsMPF shuffling.

    Notes
    -----
    This function is expected to run on a Dask worker.
    """
    rmpf_worker_setup(
        get_worker_context,
        dask_worker,
        "dask_",
        options=options,
    )


_initialized_clusters: set[str] = set()


def bootstrap_dask_cluster(
    client: distributed.Client,
    *,
    options: Options = Options(),
) -> None:
    """
    Setup a Dask cluster for RapidsMPF shuffling.

    Calling ``bootstrap_dask_cluster`` multiple times on the same worker is a
    noop, which also means that any new options values are ignored.

    Parameters
    ----------
    client
        The current Dask client.
    options
        Configuration options. Reads environment variables for any options not set
        explicitly using `get_environment_variables()`.

    Notes
    -----
    This utility must be executed before RapidsMPF shuffling can be used within a
    Dask cluster. This function is called automatically by
    `rapidsmpf.integrations.dask.rapidsmpf_shuffle_graph`, but may be called
    manually to set things up before the first shuffle.

    Subsequent shuffles on the same cluster will reuse the resources established
    on the cluster by this function.

    All the workers reported by :meth:`distributed.Client.scheduler_info` will
    be used. Note that RapidsMPF does not currently support adding or removing
    workers from the cluster.
    """
    if client.asynchronous:
        raise ValueError("Client must be synchronous")

    if client.id in _initialized_clusters:
        return

    # Scheduler stuff
    scheduler_plugin = RMPFSchedulerPlugin()
    client.register_plugin(scheduler_plugin)

    kwargs = {}
    if _compat.DISTRIBUTED_2025_4_0():
        kwargs["n_workers"] = -1
    workers = sorted(client.scheduler_info(**kwargs)["workers"])
    n_ranks = len(workers)

    # Insert missing config options from environment variables.
    options.insert_if_absent(get_environment_variables())

    # Set up the comms for the root worker
    root_address_bytes = client.submit(
        rapidsmpf_ucxx_rank_setup_root,
        n_ranks=len(workers),
        options=options,
        workers=workers[0],
        pure=False,
    ).result()

    # Set up the entire ucxx cluster
    ucxx_setup_futures = [
        client.submit(
            rapidsmpf_ucxx_rank_setup_node,
            n_ranks=n_ranks,
            root_address_bytes=root_address_bytes,
            options=options,
            workers=worker,
            pure=False,
        )
        for worker in workers
    ]
    wait(ucxx_setup_futures)

    # Finally, prepare the RapidsMPF resources on top of the UCXX comms
    client.run(
        dask_worker_setup,
        options=options,
    )

    # Only run the above steps once
    _initialized_clusters.add(client.id)


class RMPFSchedulerPlugin(SchedulerPlugin):
    """
    RapidsMPF Scheduler Plugin.

    The plugin helps manage integration with the RAPIDS-MPF
    shuffle service by making it possible for the client
    to inform the scheduler of tasks that must be
    constrained to specific workers.
    """

    scheduler: Scheduler
    _rmpf_restricted_tasks: dict[str, str]

    def __init__(self) -> None:
        self._rmpf_restricted_tasks = {}
        self.scheduler = None

    async def start(  # noqa: D102
        self, scheduler: Scheduler
    ) -> None:  # numpydoc ignore=GL08
        self.scheduler = scheduler
        self.scheduler.stream_handlers.update(
            {"rmpf_add_restricted_tasks": self.rmpf_add_restricted_tasks}
        )

    def rmpf_add_restricted_tasks(self, *args: Any, **kwargs: Any) -> None:
        """
        Add restricted tasks that must run on specific workers.

        Parameters
        ----------
        *args
            Positional arguments (ignored).
        **kwargs
            Key-word arguments. Used to pass dictionary of
            restricted tasks.
        """
        tasks = kwargs.pop("tasks", ())
        for key, worker in tasks.items():
            self._rmpf_restricted_tasks[key] = worker

    def update_graph(self, *args: Any, **kwargs: Any) -> None:
        """
        Graph update hook: apply task restrictions.

        Parameters
        ----------
        *args
            Positional arguments (ignored).
        **kwargs
            Key-word arguments. Used to access new tasks.
        """
        if self._rmpf_restricted_tasks:
            tasks = kwargs.pop("tasks", [])
            for key in tasks:
                ts: TaskState = self.scheduler.tasks[key]
                if key in self._rmpf_restricted_tasks:
                    worker = self._rmpf_restricted_tasks.pop(key)
                    self.scheduler.set_restrictions({ts.key: {worker}})


def get_dask_client(options: Options = Options()) -> distributed.Client:
    """
    Get the current Dask client.

    options
        Configuration options.

    Returns
    -------
    Current Dask client.
    """
    client = get_client()
    # Make sure the cluster supports RapidsMPF
    bootstrap_dask_cluster(client, options=options)
    return client<|MERGE_RESOLUTION|>--- conflicted
+++ resolved
@@ -48,19 +48,11 @@
     -------
     The existing or newly initialized worker context.
     """
-<<<<<<< HEAD
     with WorkerContext.lock:
         worker = worker or get_worker()
         if not hasattr(worker, "_rapidsmpf_worker_context"):
             worker._rapidsmpf_worker_context = WorkerContext()
-        return cast(WorkerContext, worker._rapidsmpf_worker_context)
-=======
-    with DaskWorkerContext.lock:
-        dask_worker = dask_worker or get_worker()
-        if not hasattr(dask_worker, "_rapidsmpf_worker_context"):
-            dask_worker._rapidsmpf_worker_context = DaskWorkerContext()
-        return cast("DaskWorkerContext", dask_worker._rapidsmpf_worker_context)
->>>>>>> 7ebf2bf1
+        return cast("WorkerContext", worker._rapidsmpf_worker_context)
 
 
 def get_dask_worker_rank(dask_worker: distributed.Worker | None = None) -> int:
