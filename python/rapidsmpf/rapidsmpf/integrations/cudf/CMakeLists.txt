# =================================================================================
# SPDX-FileCopyrightText: Copyright (c) 2025, NVIDIA CORPORATION & AFFILIATES.
# SPDX-License-Identifier: Apache-2.0
# =================================================================================

set(cython_modules partition.pyx)

rapids_cython_create_modules(
  CXX
  SOURCE_FILES "${cython_modules}"
<<<<<<< HEAD
  LINKED_LIBRARIES rapidsmpf::rapidsmpf
=======
  LINKED_LIBRARIES rapidsmpf::rapidsmpf ucxx::ucxx ucx::ucp $<TARGET_NAME_IF_EXISTS:MPI::MPI_C>
                   maybe_asan
>>>>>>> 3f63be46
)<|MERGE_RESOLUTION|>--- conflicted
+++ resolved
@@ -8,10 +8,5 @@
 rapids_cython_create_modules(
   CXX
   SOURCE_FILES "${cython_modules}"
-<<<<<<< HEAD
-  LINKED_LIBRARIES rapidsmpf::rapidsmpf
-=======
-  LINKED_LIBRARIES rapidsmpf::rapidsmpf ucxx::ucxx ucx::ucp $<TARGET_NAME_IF_EXISTS:MPI::MPI_C>
-                   maybe_asan
->>>>>>> 3f63be46
+  LINKED_LIBRARIES rapidsmpf::rapidsmpf maybe_asan
 )