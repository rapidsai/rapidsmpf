--- conflicted
+++ resolved
@@ -3,13 +3,9 @@
 # SPDX-License-Identifier: Apache-2.0
 # =================================================================================
 
-<<<<<<< HEAD
-set(cython_modules exception_handling.pyx config.pyx progress_thread.pyx shuffler.pyx
-                   rmm_resource_adaptor.pyx statistics.pyx
+set(cython_modules config.pyx progress_thread.pyx rmm_resource_adaptor.pyx shuffler.pyx
+                   statistics.pyx
 )
-=======
-set(cython_modules config.pyx progress_thread.pyx shuffler.pyx statistics.pyx)
->>>>>>> d384363f
 
 rapids_cython_create_modules(
   CXX
