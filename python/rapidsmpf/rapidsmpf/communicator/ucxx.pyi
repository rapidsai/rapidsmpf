--- conflicted
+++ resolved
@@ -17,16 +17,10 @@
 
 def new_communicator(
     nranks: int,
-<<<<<<< HEAD
-    ucx_worker: UCXWorker,
-    root_ucxx_address: UCXAddress,
-    options: Options,
-    progress_mode: ProgressMode = ...,
-=======
     ucx_worker: UCXWorker | None,
     root_ucxx_address: UCXAddress | None,
     options: Options,
->>>>>>> bc5f3a0d
+    progress_mode: ProgressMode = ...,
 ) -> Communicator: ...
 def get_root_ucxx_address(comm: Communicator) -> bytes: ...
 def barrier(comm: Communicator) -> None: ...