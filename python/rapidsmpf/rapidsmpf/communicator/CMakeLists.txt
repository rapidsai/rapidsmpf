--- conflicted
+++ resolved
@@ -19,11 +19,7 @@
   LINKED_LIBRARIES rapidsmpf::rapidsmpf PRIVATE ucxx::ucxx ucxx::python ucx::ucp
 )
 
-<<<<<<< HEAD
-if(RAPIDSMPF_BUILD_MPI_SUPPORT)
-=======
 if(RAPIDSMPF_HAVE_MPI)
->>>>>>> 50263b41
   rapids_cython_create_modules(
     CXX
     SOURCE_FILES "${modules_need_mpi}"
