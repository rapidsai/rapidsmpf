--- conflicted
+++ resolved
@@ -9,11 +9,7 @@
 import rmm.mr
 from rmm.pylibrmm.stream import DEFAULT_STREAM
 
-<<<<<<< HEAD
-import rapidsmpf.communicator
-=======
 from rapidsmpf.communicator import COMMUNICATORS
->>>>>>> 50263b41
 
 if TYPE_CHECKING:
     from collections.abc import Generator
@@ -38,7 +34,7 @@
     pytest.skip
         If MPI support is not available.
     """
-    if not rapidsmpf.communicator.MPI_SUPPORT:
+    if "mpi" not in COMMUNICATORS:
         pytest.skip("No MPI support")
 
     from mpi4py import MPI
@@ -56,12 +52,8 @@
 
     Do not use this fixture directly, use the `comm` fixture instead.
     """
-<<<<<<< HEAD
-    MPI = _get_mpi_module_or_skip()
-=======
     from mpi4py import MPI
 
->>>>>>> 50263b41
     from rapidsmpf.communicator.mpi import new_communicator
 
     return new_communicator(MPI.COMM_WORLD)
@@ -77,12 +69,6 @@
 
     Do not use this fixture directly, use the `ucxx_comm` fixture instead.
     """
-<<<<<<< HEAD
-    if not rapidsmpf.communicator.MPI_SUPPORT:
-        pytest.skip("No MPI support")
-
-=======
->>>>>>> 50263b41
     from rapidsmpf.communicator.testing import ucxx_mpi_setup
 
     return ucxx_mpi_setup(None)
@@ -95,9 +81,6 @@
     """
     Fixture for a rapidsmpf communicator and setup, scoped for each test.
     """
-<<<<<<< HEAD
-    MPI = _get_mpi_module_or_skip()
-=======
     comm_name = request.param
 
     if "mpi" not in COMMUNICATORS:
@@ -113,7 +96,6 @@
 
     from mpi4py import MPI
 
->>>>>>> 50263b41
     MPI.COMM_WORLD.barrier()
     yield request.getfixturevalue(f"_{comm_name}_comm")
     MPI.COMM_WORLD.barrier()
