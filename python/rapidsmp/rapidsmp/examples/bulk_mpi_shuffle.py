# Copyright (c) 2025, NVIDIA CORPORATION.
"""Bulk-synchronous MPI shuffle."""

from __future__ import annotations

import argparse
import math
import uuid
from pathlib import Path
from typing import TYPE_CHECKING

from mpi4py import MPI

import pylibcudf as plc
import rmm.mr
from rmm.pylibrmm.stream import DEFAULT_STREAM

import rapidsmp.communicator.mpi
from rapidsmp.buffer.buffer import MemoryType
from rapidsmp.buffer.resource import BufferResource, LimitAvailableMemory
from rapidsmp.shuffler import Shuffler, partition_and_pack, unpack_and_concat
from rapidsmp.testing import pylibcudf_to_cudf_dataframe
from rapidsmp.utils.string import format_bytes, parse_bytes

if TYPE_CHECKING:
    from collections.abc import Callable

    from rapidsmp.communicator.communicator import Communicator


def read_batch(paths: list[str]) -> tuple[plc.Table, list[str]]:
    """Read a single batch of Parquet files."""
    options = plc.io.parquet.ParquetReaderOptions.builder(
        plc.io.SourceInfo(paths)
    ).build()
    tbl_w_meta = plc.io.parquet.read_parquet(options)
    return (tbl_w_meta.tbl, tbl_w_meta.column_names(include_children=False))


def write_table(
    table: plc.Table, output_path: str, id: int | str, column_names: list[str] | None
):
    """Write a pylibcudf Table to a Parquet file."""
    path = f"{output_path}/part.{id}.parquet"
    pylibcudf_to_cudf_dataframe(
        table,
        column_names=column_names,
    ).to_parquet(path)


def bulk_mpi_shuffle(
    paths: list[str],
    shuffle_on: list[str],
    output_path: str,
    comm: Communicator,
    br: BufferResource,
    *,
    num_output_files: int | None = None,
    batchsize: int = 1,
    read_func: Callable = read_batch,
    write_func: Callable = write_table,
    baseline: bool = False,
) -> None:
    """
    Perform a bulk-synchronous dataset shuffle.

    Parameters
    ----------
    paths
        List of file paths to shuffle. This list contains all files in the
        dataset (not just the files that will be processed by the local rank).
    shuffle_on
        List of column names to shuffle on.
    output_path
        Path of the output directory where the data will be written. This
        directory does not need to be on a shared filesystem.
    comm
        The communicator to use.
    br
        Buffer resource to use.
    num_output_files
        Number of output files to produce. Default will preserve the
        input file count.
    batchsize
        Number of files to read at once on each rank.
    read_func
        Call-back function to read the input data. This function must accept a
        list of file paths, and return a pylibcudf Table and the list of column
        names in the table. Default logic will use `pylibcudf.read_parquet`.
    write_func
        Call-back function to write shuffled data to disk. This function must
        accept `table`, `output_path`, `id`, and `column_names` arguments.
        Default logic will write the pylibcudf table to a parquet file
        (e.g. `f"{output_path}/part.{id}.parquet"`).
    baseline
        Whether to skip the shuffle and run a simple IO baseline.

    Notes
    -----
    This function is executed on each rank of the MPI communicator in a
    bulk-synchronous fashion. This means all ranks are expected to call
    this same function with the same arguments.
    """
    # Create output directory if necessary
    Path(output_path).mkdir(exist_ok=True)

    # Determine which files to process on this rank
    num_input_files = len(paths)
    num_output_files = num_output_files or num_input_files
    total_num_partitions = num_output_files
    files_per_rank = math.ceil(num_input_files / comm.nranks)
    start = files_per_rank * comm.rank
    finish = start + files_per_rank
    local_files = paths[start:finish]
    num_local_files = len(local_files)
    num_batches = math.ceil(num_local_files / batchsize)

    if baseline:
        # Skip the shuffle - Run IO baseline
        for batch_id in range(num_batches):
            batch = local_files[batch_id * batchsize : (batch_id + 1) * batchsize]
            table, columns = read_func(batch)
            write_func(
                table,
                output_path,
                str(uuid.uuid4()),
                columns,
            )
    else:
        shuffler = Shuffler(
            comm,
            op_id=0,
            total_num_partitions=total_num_partitions,
            stream=DEFAULT_STREAM,
            br=br,
        )

        # Read batches and submit them to the shuffler
        column_names = None
        for batch_id in range(num_batches):
            batch = local_files[batch_id * batchsize : (batch_id + 1) * batchsize]
            table, columns = read_func(batch)
            if column_names is None:
                column_names = columns
            columns_to_hash = tuple(columns.index(val) for val in shuffle_on)
            packed_inputs = partition_and_pack(
                table,
                columns_to_hash=columns_to_hash,
                num_partitions=total_num_partitions,
                stream=DEFAULT_STREAM,
                device_mr=rmm.mr.get_current_device_resource(),
            )
            shuffler.insert_chunks(packed_inputs)

        # Tell the shuffler we are done adding local data
        for pid in range(total_num_partitions):
            shuffler.insert_finished(pid)

        # Write shuffled partitions to disk as they finish
        while not shuffler.finished():
            partition_id = shuffler.wait_any()
            table = unpack_and_concat(
                shuffler.extract(partition_id),
                stream=DEFAULT_STREAM,
                device_mr=rmm.mr.get_current_device_resource(),
            )
            write_func(
                table,
                output_path,
                partition_id,
                column_names,
            )
        shuffler.shutdown()


def ucxx_mpi_setup():
    """Bootstrap UCXX cluster using MPI."""
    import ucxx._lib.libucxx as ucx_api

    from rapidsmp.communicator.ucxx import (
        barrier,
        get_root_ucxx_address,
        new_communicator,
    )

    if MPI.COMM_WORLD.Get_rank() == 0:
        comm = new_communicator(MPI.COMM_WORLD.size)
        root_address_str = get_root_ucxx_address(comm)
    else:
        root_address_str = None

    root_address_str = MPI.COMM_WORLD.bcast(root_address_str, root=0)

    if MPI.COMM_WORLD.Get_rank() != 0:
        root_address = ucx_api.UCXAddress.create_from_buffer(root_address_str)
        comm = new_communicator(MPI.COMM_WORLD.size, None, root_address)

    assert comm.nranks == MPI.COMM_WORLD.size
<<<<<<< HEAD

    barrier(comm)

=======
    barrier(comm)
>>>>>>> ce59adda
    return comm


def setup_and_run(args) -> None:
    """Setup the environment and run the shuffle example."""
    if args.cluster_type == "mpi":
        comm = rapidsmp.communicator.mpi.new_communicator(MPI.COMM_WORLD)
    elif args.cluster_type == "ucxx":
        comm = ucxx_mpi_setup()

    # Create a RMM stack with both a device pool and statistics.
    mr = rmm.mr.StatisticsResourceAdaptor(
        rmm.mr.PoolMemoryResource(
            rmm.mr.CudaMemoryResource(),
            initial_pool_size=args.rmm_pool_size,
            maximum_pool_size=args.rmm_pool_size,
        )
    )
    rmm.mr.set_current_device_resource(mr)

    # Create a buffer resource that limits device memory if `--spill-device`
    # is not None.
    memory_available = (
        None
        if args.spill_device is None
        else {MemoryType.DEVICE: LimitAvailableMemory(mr, limit=args.spill_device)}
    )
    br = BufferResource(mr, memory_available)

    if comm.rank == 0:
        spill_device = (
            "disabled" if args.spill_device is None else format_bytes(args.spill_device)
        )
        comm.logger.info(
            f"""\
Shuffle:
    input: {args.input}
    output: {args.output}
    on: {args.on}
  --cluster-type: {args.cluster_type}
  --n-output-files: {args.n_output_files}
  --batchsize: {args.batchsize}
  --baseline: {args.baseline}
  --rmm-pool-size: {format_bytes(args.rmm_pool_size)}
  --spill-device: {spill_device}"""
        )

    MPI.COMM_WORLD.barrier()
    start_time = MPI.Wtime()
    bulk_mpi_shuffle(
        paths=sorted(map(str, args.input.glob("**/*"))),
        shuffle_on=args.on.split(","),
        output_path=args.output,
        comm=comm,
        br=br,
        num_output_files=args.n_output_files,
        batchsize=args.batchsize,
        baseline=args.baseline,
    )
    elapsed_time = MPI.Wtime() - start_time
    MPI.COMM_WORLD.barrier()

    if comm.rank == 0:
        mem_peak = format_bytes(mr.allocation_counts.peak_bytes)
        comm.logger.info(
            f"elapsed: {elapsed_time:.2f} sec | rmm device memory peak: {mem_peak}"
        )


def dir_path(path: str) -> Path:
    """
    Validate that the given path is a directory and return a Path object.

    Parameters
    ----------
    path
        The path to check.

    Returns
    -------
    Path
        A Path object representing the directory.
    """
    ret = Path(path)
    if not ret.is_dir():
        raise ValueError()
    return ret


if __name__ == "__main__":
    parser = argparse.ArgumentParser(
        prog="Bulk-synchronous MPI shuffle",
        description="Shuffle a dataset at rest (on disk) on both ends.",
    )
    parser.add_argument(
        "input",
        type=dir_path,
        metavar="INPUT_DIR_PATH",
        help="Input directory path.",
    )
    parser.add_argument(
        "output",
        metavar="OUTPUT_DIR_PATH",
        type=Path,
        help="Output directory path.",
    )
    parser.add_argument(
        "on",
        metavar="COLUMN_LIST",
        type=str,
        help="Comma-separated list of column names to shuffle on.",
    )
    parser.add_argument(
        "--n-output-files",
        type=int,
        default=None,
        help="Number of output files. Default preserves input file count.",
    )
    parser.add_argument(
        "--batchsize",
        type=int,
        default=1,
        help="Number of files to read on each MPI rank at once.",
    )
    parser.add_argument(
        "--baseline",
        default=False,
        action="store_true",
        help="Run an IO baseline without any shuffling.",
    )
    parser.add_argument(
        "--rmm-pool-size",
        type=parse_bytes,
        default=format_bytes(int(rmm.mr.available_device_memory()[1] * 0.8)),
        help=(
            "The size of the RMM pool as a string with unit such as '2MiB' and '4KiB'. "
            "Default to 80%% of the total device memory, which is %(default)s."
        ),
    )
    parser.add_argument(
        "--spill-device",
        type=lambda x: None if x is None else parse_bytes(x),
        default=None,
        help=(
            "Spilling device-to-host threshold as a string with unit such as '2MiB' "
            "and '4KiB'. Default is no spilling"
        ),
    )
    parser.add_argument(
        "--cluster-type",
        type=str,
        default="mpi",
        choices=("mpi", "ucxx"),
        help=(
            "Cluster type to setup. Regardless of the cluster type selected it must "
            "be launched with 'mpirun'."
        ),
    )
    args = parser.parse_args()
    args.rmm_pool_size = (args.rmm_pool_size // 256) * 256  # Align to 256 bytes
    setup_and_run(args)<|MERGE_RESOLUTION|>--- conflicted
+++ resolved
@@ -196,13 +196,7 @@
         comm = new_communicator(MPI.COMM_WORLD.size, None, root_address)
 
     assert comm.nranks == MPI.COMM_WORLD.size
-<<<<<<< HEAD
-
     barrier(comm)
-
-=======
-    barrier(comm)
->>>>>>> ce59adda
     return comm
 
 
