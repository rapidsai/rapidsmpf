# Copyright (c) 2025, NVIDIA CORPORATION.
"""Bulk-synchronous MPI shuffle."""

from __future__ import annotations

import argparse
import math
import uuid
from pathlib import Path
from typing import TYPE_CHECKING

from mpi4py import MPI

import pylibcudf as plc
import rmm.mr
from rmm.pylibrmm.stream import DEFAULT_STREAM

import rapidsmp.communicator.mpi
from rapidsmp.buffer.buffer import MemoryType
from rapidsmp.buffer.resource import BufferResource, LimitAvailableMemory
from rapidsmp.shuffler import Shuffler, partition_and_pack, unpack_and_concat
from rapidsmp.statistics import Statistics
from rapidsmp.testing import pylibcudf_to_cudf_dataframe
from rapidsmp.utils.string import format_bytes, parse_bytes

if TYPE_CHECKING:
    from collections.abc import Callable

    from rapidsmp.communicator.communicator import Communicator


def read_batch(paths: list[str]) -> tuple[plc.Table, list[str]]:
    """Read a single batch of Parquet files."""
    options = plc.io.parquet.ParquetReaderOptions.builder(
        plc.io.SourceInfo(paths)
    ).build()
    tbl_w_meta = plc.io.parquet.read_parquet(options)
    return (tbl_w_meta.tbl, tbl_w_meta.column_names(include_children=False))


def write_table(
    table: plc.Table, output_path: str, id: int | str, column_names: list[str] | None
):
    """Write a pylibcudf Table to a Parquet file."""
    path = f"{output_path}/part.{id}.parquet"
    pylibcudf_to_cudf_dataframe(
        table,
        column_names=column_names,
    ).to_parquet(path)


def bulk_mpi_shuffle(
    paths: list[str],
    shuffle_on: list[str],
    output_path: str,
    comm: Communicator,
    br: BufferResource,
    *,
    num_output_files: int | None = None,
    batchsize: int = 1,
    read_func: Callable = read_batch,
    write_func: Callable = write_table,
    baseline: bool = False,
    statistics: Statistics | None = None,
) -> None:
    """
    Perform a bulk-synchronous dataset shuffle.

    Parameters
    ----------
    paths
        List of file paths to shuffle. This list contains all files in the
        dataset (not just the files that will be processed by the local rank).
    shuffle_on
        List of column names to shuffle on.
    output_path
        Path of the output directory where the data will be written. This
        directory does not need to be on a shared filesystem.
    comm
        The communicator to use.
    br
        Buffer resource to use.
    num_output_files
        Number of output files to produce. Default will preserve the
        input file count.
    batchsize
        Number of files to read at once on each rank.
    read_func
        Call-back function to read the input data. This function must accept a
        list of file paths, and return a pylibcudf Table and the list of column
        names in the table. Default logic will use `pylibcudf.read_parquet`.
    write_func
        Call-back function to write shuffled data to disk. This function must
        accept `table`, `output_path`, `id`, and `column_names` arguments.
        Default logic will write the pylibcudf table to a parquet file
        (e.g. `f"{output_path}/part.{id}.parquet"`).
    baseline
        Whether to skip the shuffle and run a simple IO baseline.
    statistics
        The statistics instance to use. If None, statistics is disabled.

    Notes
    -----
    This function is executed on each rank of the MPI communicator in a
    bulk-synchronous fashion. This means all ranks are expected to call
    this same function with the same arguments.
    """
    # Create output directory if necessary
    Path(output_path).mkdir(exist_ok=True)

    # Determine which files to process on this rank
    num_input_files = len(paths)
    num_output_files = num_output_files or num_input_files
    total_num_partitions = num_output_files
    files_per_rank = math.ceil(num_input_files / comm.nranks)
    start = files_per_rank * comm.rank
    finish = start + files_per_rank
    local_files = paths[start:finish]
    num_local_files = len(local_files)
    num_batches = math.ceil(num_local_files / batchsize)

    if baseline:
        # Skip the shuffle - Run IO baseline
        for batch_id in range(num_batches):
            batch = local_files[batch_id * batchsize : (batch_id + 1) * batchsize]
            table, columns = read_func(batch)
            write_func(
                table,
                output_path,
                str(uuid.uuid4()),
                columns,
            )
    else:
        shuffler = Shuffler(
            comm,
            op_id=0,
            total_num_partitions=total_num_partitions,
            stream=DEFAULT_STREAM,
            br=br,
            statistics=statistics,
        )

        # Read batches and submit them to the shuffler
        column_names = None
        for batch_id in range(num_batches):
            batch = local_files[batch_id * batchsize : (batch_id + 1) * batchsize]
            table, columns = read_func(batch)
            if column_names is None:
                column_names = columns
            columns_to_hash = tuple(columns.index(val) for val in shuffle_on)
            packed_inputs = partition_and_pack(
                table,
                columns_to_hash=columns_to_hash,
                num_partitions=total_num_partitions,
                stream=DEFAULT_STREAM,
                device_mr=rmm.mr.get_current_device_resource(),
            )
            shuffler.insert_chunks(packed_inputs)

        # Tell the shuffler we are done adding local data
        for pid in range(total_num_partitions):
            shuffler.insert_finished(pid)

        # Write shuffled partitions to disk as they finish
        while not shuffler.finished():
            partition_id = shuffler.wait_any()
            table = unpack_and_concat(
                shuffler.extract(partition_id),
                stream=DEFAULT_STREAM,
                device_mr=rmm.mr.get_current_device_resource(),
            )
            write_func(
                table,
                output_path,
                partition_id,
                column_names,
            )
        shuffler.shutdown()


def ucxx_mpi_setup():
    """Bootstrap UCXX cluster using MPI."""
    import ucxx._lib.libucxx as ucx_api

    from rapidsmp.communicator.ucxx import (
        barrier,
        get_root_ucxx_address,
        new_communicator,
    )

    if MPI.COMM_WORLD.Get_rank() == 0:
        comm = new_communicator(MPI.COMM_WORLD.size, None, None)
        root_address_str = get_root_ucxx_address(comm)
    else:
        root_address_str = None

    root_address_str = MPI.COMM_WORLD.bcast(root_address_str, root=0)

    if MPI.COMM_WORLD.Get_rank() != 0:
        root_address = ucx_api.UCXAddress.create_from_buffer(root_address_str)
        comm = new_communicator(MPI.COMM_WORLD.size, None, root_address)

    assert comm.nranks == MPI.COMM_WORLD.size
    barrier(comm)
    return comm


def setup_and_run(args) -> None:
    """Setup the environment and run the shuffle example."""
    if args.cluster_type == "mpi":
        comm = rapidsmp.communicator.mpi.new_communicator(MPI.COMM_WORLD)
    elif args.cluster_type == "ucxx":
        comm = ucxx_mpi_setup()

    # Create a RMM stack with both a device pool and statistics.
    mr = rmm.mr.StatisticsResourceAdaptor(
        rmm.mr.PoolMemoryResource(
            rmm.mr.CudaMemoryResource(),
            initial_pool_size=args.rmm_pool_size,
            maximum_pool_size=args.rmm_pool_size,
        )
    )
    rmm.mr.set_current_device_resource(mr)

    # Create a buffer resource that limits device memory if `--spill-device`
    # is not None.
    memory_available = (
        None
        if args.spill_device is None
        else {MemoryType.DEVICE: LimitAvailableMemory(mr, limit=args.spill_device)}
    )
    br = BufferResource(mr, memory_available)

    stats = Statistics(comm if args.statistics else None)

    if comm.rank == 0:
        spill_device = (
            "disabled" if args.spill_device is None else format_bytes(args.spill_device)
        )
        comm.logger.info(
            f"""\
Shuffle:
    input: {args.input}
    output: {args.output}
    on: {args.on}
  --cluster-type: {args.cluster_type}
  --n-output-files: {args.n_output_files}
  --batchsize: {args.batchsize}
  --baseline: {args.baseline}
  --rmm-pool-size: {format_bytes(args.rmm_pool_size)}
  --spill-device: {spill_device}"""
        )

    MPI.COMM_WORLD.barrier()
    start_time = MPI.Wtime()
    bulk_mpi_shuffle(
        paths=sorted(map(str, args.input.glob("**/*"))),
        shuffle_on=args.on.split(","),
        output_path=args.output,
        comm=comm,
        br=br,
        num_output_files=args.n_output_files,
        batchsize=args.batchsize,
        baseline=args.baseline,
        statistics=stats,
    )
    elapsed_time = MPI.Wtime() - start_time
    MPI.COMM_WORLD.barrier()

    if comm.rank == 0:
        mem_peak = format_bytes(mr.allocation_counts.peak_bytes)
        comm.logger.info(
            f"elapsed: {elapsed_time:.2f} sec | rmm device memory peak: {mem_peak}"
        )
    if stats.enabled:
        comm.logger.info(stats.report())


def dir_path(path: str) -> Path:
    """
    Validate that the given path is a directory and return a Path object.

    Parameters
    ----------
    path
        The path to check.

    Returns
    -------
    Path
        A Path object representing the directory.
    """
    ret = Path(path)
    if not ret.is_dir():
        raise ValueError()
    return ret


if __name__ == "__main__":
    parser = argparse.ArgumentParser(
        prog="Bulk-synchronous MPI shuffle",
        description="Shuffle a dataset at rest (on disk) on both ends.",
    )
    parser.add_argument(
        "input",
        type=dir_path,
        metavar="INPUT_DIR_PATH",
        help="Input directory path.",
    )
    parser.add_argument(
        "output",
        metavar="OUTPUT_DIR_PATH",
        type=Path,
        help="Output directory path.",
    )
    parser.add_argument(
        "on",
        metavar="COLUMN_LIST",
        type=str,
        help="Comma-separated list of column names to shuffle on.",
    )
    parser.add_argument(
        "--n-output-files",
        type=int,
        default=None,
        help="Number of output files. Default preserves input file count.",
    )
    parser.add_argument(
        "--batchsize",
        type=int,
        default=1,
        help="Number of files to read on each MPI rank at once.",
    )
    parser.add_argument(
        "--baseline",
        default=False,
        action="store_true",
        help="Run an IO baseline without any shuffling.",
    )
    parser.add_argument(
        "--rmm-pool-size",
        type=parse_bytes,
        default=format_bytes(int(rmm.mr.available_device_memory()[1] * 0.8)),
        help=(
            "The size of the RMM pool as a string with unit such as '2MiB' and '4KiB'. "
            "Default to 80%% of the total device memory, which is %(default)s."
        ),
    )
    parser.add_argument(
        "--spill-device",
        type=lambda x: None if x is None else parse_bytes(x),
        default=None,
        help=(
            "Spilling device-to-host threshold as a string with unit such as '2MiB' "
            "and '4KiB'. Default is no spilling"
        ),
    )
    parser.add_argument(
<<<<<<< HEAD
        "--statistics",
        default=False,
        action="store_true",
        help="Enable statistics.",
=======
        "--cluster-type",
        type=str,
        default="mpi",
        choices=("mpi", "ucxx"),
        help=(
            "Cluster type to setup. Regardless of the cluster type selected it must "
            "be launched with 'mpirun'."
        ),
>>>>>>> 779896b7
    )
    args = parser.parse_args()
    args.rmm_pool_size = (args.rmm_pool_size // 256) * 256  # Align to 256 bytes
    setup_and_run(args)<|MERGE_RESOLUTION|>--- conflicted
+++ resolved
@@ -356,12 +356,12 @@
         ),
     )
     parser.add_argument(
-<<<<<<< HEAD
         "--statistics",
         default=False,
         action="store_true",
         help="Enable statistics.",
-=======
+    )
+    parser.add_argument(
         "--cluster-type",
         type=str,
         default="mpi",
@@ -370,7 +370,6 @@
             "Cluster type to setup. Regardless of the cluster type selected it must "
             "be launched with 'mpirun'."
         ),
->>>>>>> 779896b7
     )
     args = parser.parse_args()
     args.rmm_pool_size = (args.rmm_pool_size // 256) * 256  # Align to 256 bytes
