--- conflicted
+++ resolved
@@ -184,11 +184,7 @@
     )
 
     if MPI.COMM_WORLD.Get_rank() == 0:
-<<<<<<< HEAD
-        comm = new_communicator(MPI.COMM_WORLD.size)
-=======
         comm = new_communicator(MPI.COMM_WORLD.size, None, None)
->>>>>>> 779896b7
         root_address_str = get_root_ucxx_address(comm)
     else:
         root_address_str = None
