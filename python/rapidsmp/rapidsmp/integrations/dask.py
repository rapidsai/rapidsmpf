# SPDX-FileCopyrightText: Copyright (c) 2025, NVIDIA CORPORATION & AFFILIATES.
# SPDX-License-Identifier: Apache-2.0
"""Integration for Dask Distributed clusters."""

from __future__ import annotations

import asyncio
import logging
import threading
import weakref
from typing import TYPE_CHECKING, Any, Protocol, TypeVar, cast, runtime_checkable

import dask.utils
import ucxx._lib.libucxx as ucx_api
from dask_cuda import LocalCUDACluster
from distributed import get_client, get_worker
from distributed.diagnostics.plugin import SchedulerPlugin, WorkerPlugin
from distributed.utils import Deadline

import rmm.mr
from rmm.pylibrmm.stream import DEFAULT_STREAM

from rapidsmp.buffer.buffer import MemoryType
from rapidsmp.buffer.resource import BufferResource, LimitAvailableMemory
from rapidsmp.communicator.communicator import Communicator
from rapidsmp.communicator.ucxx import barrier, get_root_ucxx_address, new_communicator
from rapidsmp.shuffler import Shuffler
from rapidsmp.statistics import Statistics

if TYPE_CHECKING:
    from collections.abc import Callable, MutableMapping, Sequence

    from distributed import Client, Worker
    from distributed.scheduler import Scheduler, TaskState


_dask_logger = logging.getLogger("distributed.worker")
DataFrameT = TypeVar("DataFrameT")


# Worker and Client caching utilities
_worker_thread_lock: threading.RLock = threading.RLock()
_initialized_clusters: set[str] = set()
_shuffle_counter: int = 0


<<<<<<< HEAD
=======
async def rapidsmp_ucxx_rank_setup(
    nranks: int, root_address_bytes: bytes | None = None
) -> bytes | None:
    """
    Setup UCXX-based communicator on single rank.

    This function should run in each Dask worker that is to be part of the RAPIDSMP cluster.

    First, this must run on the elected root rank and will then return the UCXX address
    of the root as a string.

    With the root rank already setup, this should run again with the valid root address
    specified via ``root_address_bytes`` in all workers, including the root rank. Non-root
    ranks will connect to the root and all ranks, including the root, will then run a
    barrier, the barrier is important to ensure the underlying UCXX worker is progressed,
    thus why it is necessary to run again on root.

    Parameters
    ----------
    nranks
        The total number of ranks requested for the cluster.
    root_address_bytes
        The address of the root rank if it has been already setup, ``None`` if this is
        setting up the root rank. Note that this function must run twice on the root rank
        one to initialize it, and again to ensure synchronization with other ranks. See
        the function extended description for details.

    Returns
    -------
    root_address
        Returns the root rank address as a bytes string if this function was called to setup
        the root, otherwise returns `None`.
    """
    dask_worker = get_worker()

    comm: Communicator
    if root_address_bytes is None:
        comm = new_communicator(nranks, None, None)
        comm.logger.trace(f"Rank {comm.rank} created")
        dask_worker._rapidsmp_comm = comm
        return get_root_ucxx_address(comm)
    else:
        if hasattr(dask_worker, "_rapidsmp_comm"):
            assert isinstance(dask_worker._rapidsmp_comm, Communicator)
            comm = dask_worker._rapidsmp_comm
        else:
            root_address = ucx_api.UCXAddress.create_from_buffer(root_address_bytes)
            comm = new_communicator(nranks, None, root_address)

            comm.logger.trace(f"Rank {comm.rank} created")
            dask_worker._rapidsmp_comm = comm

        comm.logger.trace(f"Rank {comm.rank} setup barrier")
        barrier(comm)
        comm.logger.trace(f"Rank {comm.rank} setup barrier passed")
        return None


async def rapidsmp_ucxx_comm_setup(client: Client) -> None:
    """
    Setup UCXX-based communicator across the Distributed cluster.

    Keeps the communicator alive via state stored in the Distributed workers.

    Parameters
    ----------
    client
        Distributed client connected to a Distributed cluster from which to setup the
        cluster.
    """
    workers = list(client.scheduler_info()["workers"])

    root_rank = [workers[0]]

    root_address_bytes = await client.submit(
        rapidsmp_ucxx_rank_setup,
        nranks=len(workers),
        root_address_bytes=None,
        workers=root_rank,
        pure=False,
    ).result()

    futures = [
        client.submit(
            rapidsmp_ucxx_rank_setup,
            nranks=len(workers),
            root_address_bytes=root_address_bytes,
            workers=[w],
            pure=False,
        )
        for w in workers
    ]
    await asyncio.gather(*futures)


>>>>>>> 312f7fec
def get_shuffle_id() -> int:
    """
    Return the unique id for a new shuffle.

    Returns
    -------
    The enumerated integer id for the current shuffle.
    """
    global _shuffle_counter  # noqa: PLW0603

    _shuffle_counter += 1
    return _shuffle_counter


def global_rmp_barrier(dependencies: Sequence[None]) -> None:
    """
    Global barrier for rapidsmp shuffle.

    Parameters
    ----------
    dependencies
        Sequence of nulls, used to enforce barrier dependencies.

    Notes
    -----
    A global barrier task does NOT need to be restricted
    to a specific Dask worker.

    This function is meant to be a no-op.
    """


def worker_rmp_barrier(
    shuffle_ids: tuple[int, ...],
    partition_count: int,
    dependency: None,
) -> None:
    """
    Worker barrier for rapidsmp shuffle.

    Parameters
    ----------
    shuffle_ids
        Tuple of shuffle ids associated with the current
        task graph. This tuple will only contain a single
        integer when `rapidsmp_shuffle_graph` is used for
        graph generation.
    partition_count
        Number of output partitions for the current shuffle.
    dependency
        Null argument used to enforce barrier dependencies.

    Notes
    -----
    A worker barrier task DOES need to be restricted
    to a specific Dask worker.
    """
    for shuffle_id in shuffle_ids:
        shuffler = get_shuffler(shuffle_id)
        for pid in range(partition_count):
            shuffler.insert_finished(pid)


@runtime_checkable
class DaskIntegration(Protocol[DataFrameT]):
    """
    dask-integration protocol.

    This protocol can be used to implement a rapidsmp-shuffle
    operation using a Dask task graph.
    """

    @staticmethod
    def insert_partition(
        df: DataFrameT,
        on: Sequence[str],
        partition_count: int,
        shuffler: Shuffler,
    ) -> None:
        """
        Add a partition to a rapidsmp Shuffler.

        Parameters
        ----------
        df
            DataFrame partition to add to a rapidsmp shuffler.
        on
            Sequence of column names to shuffle on.
        partition_count
            Number of output partitions for the current shuffle.
        shuffler
            The rapidsmp Shuffler object to extract from.
        """

    @staticmethod
    def extract_partition(
        partition_id: int,
        column_names: list[str],
        shuffler: Shuffler,
    ) -> DataFrameT:
        """
        Extract a DataFrame partition from a rapidsmp Shuffler.

        Parameters
        ----------
        partition_id
            Partition id to extract.
        column_names
            Sequence of output column names.
        shuffler
            The rapidsmp Shuffler object to extract from.

        Returns
        -------
        A shuffled DataFrame partition.
        """


def _insert_partition(
    callback: Callable[[DataFrameT, Sequence[str], int, Shuffler], None],
    df: DataFrameT,
    on: Sequence[str],
    partition_count: int,
    shuffle_id: int,
) -> None:
    """
    Add a partition to a rapidsmp Shuffler.

    Parameters
    ----------
    callback
        Insertion callback function. This function must be
        the `insert_partition` attribute of a `DaskIntegration`
        protocol.
    df
        DataFrame partition to add to a rapidsmp shuffler.
    on
        Sequence of column names to shuffle on.
    partition_count
        Number of output partitions for the current shuffle.
    shuffle_id
        The rapidsmp shuffle id.
    """
    if callback is None:
        raise ValueError("callback missing in _insert_partition.")
    callback(
        df,
        on,
        partition_count,
        get_shuffler(shuffle_id),
    )


def _extract_partition(
    callback: Callable[[int, Sequence[str], Shuffler], DataFrameT],
    shuffle_id: int,
    partition_id: int,
    column_names: list[str],
    worker_barrier: tuple[int, ...],
) -> DataFrameT:
    """
    Extract a partition from a rapidsmp Shuffler.

    Parameters
    ----------
    callback
        Insertion callback function. This function must be
        the `extract_partition` attribute of a `DaskIntegration`
        protocol.
    shuffle_id
        The rapidsmp shuffle id.
    partition_id
        Partition id to extract.
    column_names
        Sequence of output column names.
    worker_barrier
        Worker-barrier task dependency. This value should
        not be used for compute logic.

    Returns
    -------
    Extracted DataFrame partition.
    """
    if callback is None:
        raise ValueError("Missing callback in _extract_partition.")
    return callback(
        partition_id,
        column_names,
        get_shuffler(shuffle_id),
    )


def rapidsmp_shuffle_graph(
    input_name: str,
    output_name: str,
    column_names: Sequence[str],
    shuffle_on: Sequence[str],
    partition_count_in: int,
    partition_count_out: int,
    integration: DaskIntegration,
) -> dict[Any, Any]:
    """
    Return the task graph for a rapidsmp shuffle.

    Parameters
    ----------
    input_name
        The task name for input DataFrame tasks.
    output_name
        The task name for output DataFrame tasks.
    column_names
        Sequence of output column names.
    shuffle_on
        Sequence of column names to shuffle on (by hash).
    partition_count_in
        Partition count of input collection.
    partition_count_out
        Partition count of output collection.
    integration
        Dask-integration specification.

    Returns
    -------
    A valid task graph for Dask execution.

    Notes
    -----
    A rapidsmp shuffle operation comprises four general phases:

    **Staging phase**
    A new :class:`Shuffler` object must be staged on every worker
    in the current Dask cluster.

    **Insertion phase**
    Each input partition is split into a dictionary of chunks,
    and that dictionary is passed to the appropriate :class:`Shuffler`
    object (using `Shuffler.insert_chunks`).

    The insertion phase will include a single task for each of
    the ``partition_count_in`` partitions in the input DataFrame.
    The partitioning and insertion logic must be defined by the
    ``insert_partition`` classmethod of the ``integration`` argument.

    Insertion tasks are NOT restricted to specific Dask workers.
    These tasks may run anywhere in the cluster.

    **Barrier phase**
    All :class:`Shuffler` objects must be 'informed' that the insertion
    phase is complete (on all workers) before the subsequent
    extraction phase begins. We call this synchronization step
    the 'barrier phase'.

    The barrier phase comprises three types of barrier tasks:

    1. First global barrier - A single barrier task is used to
    signal that all input partitions have been submitted to
    a :class:`Shuffler` object on one of the workers. This task may
    also run anywhere on the cluster, but it must depend on
    ALL insertion tasks.

    2. Worker barrier(s) - Each worker must execute a single
    worker-barrier task. This task will call `insert_finished`
    for every output partition on the local :class:`Shuffler`. These
    tasks must be restricted to specific workers, and they
    must all depend on the first global barrier.

    3. Second global barrier - A single barrier task is used
    to signal that all workers are ready to begin the
    extraction pahse. This task may run anywhere on the cluster,
    but it must depend on all worker-barrier tasks.

    **Extraction phase**
    Each output partition is extracted from the local
    :class:`Shuffler` object on the worker (using `Shuffler.wait_on`
    and `rapidsmp.shuffler.unpack_and_concat`).

    The extraction phase will include a single task for each of
    the ``partition_count_out`` partitions in the shuffled output
    DataFrame. The extraction logic must be defined by the
    ``extract_partition`` classmethod of the ``integration`` argument.

    Extraction tasks must be restricted to specific Dask workers,
    and they must also depend on the second global-barrier task.
    """
    # Get the shuffle id
    client = get_dask_client()
    shuffle_id = get_shuffle_id()

    # Check integration argument
    if not isinstance(integration, DaskIntegration):
        raise TypeError(f"Expected DaskIntegration object, got {integration}.")

    # Extract mapping between ranks and worker addresses
    worker_ranks: dict[int, str] = {
        v: k for k, v in client.run(get_worker_rank).items()
    }
    n_workers = len(worker_ranks)
    restricted_keys: MutableMapping[Any, str] = {}

    # Define task names for each phase of the shuffle
    insert_name = f"rmp-insert-{output_name}"
    global_barrier_1_name = f"rmp-global-barrier-1-{output_name}"
    global_barrier_2_name = f"rmp-global-barrier-2-{output_name}"
    worker_barrier_name = f"rmp-worker-barrier-{output_name}"

    # Stage a shuffler on every worker for this shuffle id
    client.run(
        _stage_shuffler,
        shuffle_id=shuffle_id,
        partition_count=partition_count_out,
    )

    # Make sure shuffle_on does not contain duplicate keys
    if len(set(shuffle_on)) != len(shuffle_on):
        raise ValueError(f"Got duplicate keys in shuffle_on: {shuffle_on}")

    # Add tasks to insert each partition into the shuffler
    graph: dict[Any, Any] = {
        (insert_name, pid): (
            _insert_partition,
            integration.insert_partition,
            (input_name, pid),
            shuffle_on,
            partition_count_out,
            shuffle_id,
        )
        for pid in range(partition_count_in)
    }

    # Add global barrier task
    graph[(global_barrier_1_name, 0)] = (
        global_rmp_barrier,
        list(graph.keys()),
    )

    # Add worker barrier tasks
    worker_barriers: dict[Any, Any] = {}
    for rank, addr in worker_ranks.items():
        key = (worker_barrier_name, rank)
        worker_barriers[rank] = key
        graph[key] = (
            worker_rmp_barrier,
            (shuffle_id,),
            partition_count_out,
            (global_barrier_1_name, 0),
        )
        restricted_keys[key] = addr

    # Add global barrier task
    graph[(global_barrier_2_name, 0)] = (
        global_rmp_barrier,
        list(worker_barriers.values()),
    )

    # Add extraction tasks
    output_keys = []
    for part_id in range(partition_count_out):
        rank = part_id % n_workers
        output_keys.append((output_name, part_id))
        graph[output_keys[-1]] = (
            _extract_partition,
            integration.extract_partition,
            shuffle_id,
            part_id,
            column_names,
            (global_barrier_2_name, 0),
        )
        # Assume round-robin partition assignment
        restricted_keys[output_keys[-1]] = worker_ranks[rank]

    # Tell the scheduler to restrict the shuffle keys
    # to specific workers
    client._send_to_scheduler(
        {
            "op": "rmp_add_restricted_tasks",
            "tasks": restricted_keys,
        }
    )

    return graph


def rmp_worker_setup(
    dask_worker: Worker,
    *,
    pool_size: float = 0.75,
    spill_device: float = 0.50,
    enable_statistics: bool = True,
) -> None:
    """
    Attach rapidsmp shuffling attributes to a Dask worker.

    Parameters
    ----------
    dask_worker
        The current Dask worker.
    pool_size
        The desired RMM pool size.
    spill_device
        GPU memory limit for shuffling.
    enable_statistics
        Whether to track shuffler statistics.

    Warnings
    --------
    This function creates a new RMM memory pool, and
    sets it as the current device resource.

    See Also
    --------
    bootstrap_dask_cluster
        Setup a Dask cluster for rapidsmp shuffling.

    Notes
    -----
    This function is expected to run on a Dask worker.
    """
    with _worker_thread_lock:
        if hasattr(dask_worker, "_rmp_shufflers"):
            return  # Worker already initialized

        # We start with no active shufflers
        dask_worker._rmp_shufflers = {}

        # Print statistics at worker shutdown.
        if enable_statistics:
            dask_worker._rmp_statistics = Statistics(enable=True)
            weakref.finalize(
                dask_worker,
                lambda name, stats: print(name, stats.report()),
                name=str(dask_worker),
                stats=dask_worker._rmp_statistics,
            )
        else:
            dask_worker._rmp_statistics = None

        # Setup a buffer_resource
        # Create a RMM stack with both a device pool and statistics.
        available_memory = rmm.mr.available_device_memory()[1]
        rmm_pool_size = int(available_memory * pool_size)
        rmm_pool_size = (rmm_pool_size // 256) * 256
        mr = rmm.mr.StatisticsResourceAdaptor(
            rmm.mr.PoolMemoryResource(
                rmm.mr.CudaMemoryResource(),
                initial_pool_size=rmm_pool_size,
                maximum_pool_size=rmm_pool_size,
            )
        )
        rmm.mr.set_current_device_resource(mr)
        memory_available = {
            MemoryType.DEVICE: LimitAvailableMemory(
                mr, limit=int(available_memory * spill_device)
            )
        }
        dask_worker._rmp_buffer_resource = BufferResource(mr, memory_available)


async def bootstrap_dask_cluster_async(
    client: Client,
    *,
    pool_size: float = 0.75,
    spill_device: float = 0.50,
    enable_statistics: bool = True,
) -> None:
    """
    Setup an asynchronous Dask cluster for rapidsmp shuffling.

    Parameters
    ----------
    client
        The current Dask client.
    pool_size
        The desired RMM pool size.
    spill_device
        GPU memory limit for shuffling.
    enable_statistics
        Whether to track shuffler statistics.

    See Also
    --------
    bootstrap_dask_cluster
        Setup a synchronous Dask cluster for rapidsmp shuffling.

    Notes
    -----
    This utility must be executed before rapidsmp shuffling
    can be used within a Dask cluster. This function is called
    automatically by `rapidsmp.integrations.dask.get_client`.
    """
    if not client.asynchronous:
        raise ValueError("Client must be asynchronous")

    if client.id in _initialized_clusters:
        return

    # Bootstrap the scheduler.
    scheduler_plugin = RMPSchedulerPlugin()
    await client.register_plugin(scheduler_plugin)

    # Bootstrap the workers.
    worker_plugin = RMPWorkerPlugin(
        worker_addresses=sorted(client.scheduler_info()["workers"]),
        pool_size=pool_size,
        spill_device=spill_device,
        enable_statistics=enable_statistics,
    )
    await client.register_plugin(worker_plugin)
    _initialized_clusters.add(client.id)


def bootstrap_dask_cluster(
    client: Client,
    *,
    pool_size: float = 0.75,
    spill_device: float = 0.50,
    enable_statistics: bool = True,
) -> None:
    """
    Setup a Dask cluster for rapidsmp shuffling.

<<<<<<< HEAD
    Parameters
    ----------
    client
        The current Dask client.
    pool_size
        The desired RMM pool size.
    spill_device
        GPU memory limit for shuffling.
    enable_statistics
        Whether to track shuffler statistics.
=======
        Returns
        -------
        Whether a RMPSchedulerPlugin is registered.
        """
        assert dask_scheduler is not None
        for plugin in dask_scheduler.plugins:
            if "RMPSchedulerPlugin" in plugin:
                return False
        return True

    if client.id not in _initialized_clusters:
        # Check that RMPSchedulerPlugin is registered
        if client.run_on_scheduler(rmp_plugin_not_registered):
            raise ValueError("RMPSchedulerPlugin was not found on the scheduler.")

        # Setup "root" ucxx-comm rank
        workers = list(client.scheduler_info()["workers"])
        root_rank = [workers[0]]
        root_address_bytes = client.submit(
            rapidsmp_ucxx_rank_setup,
            nranks=len(workers),
            root_address_bytes=None,
            workers=root_rank,
            pure=False,
        ).result()

        # Setup other ucxx ranks
        futures = [
            client.submit(
                rapidsmp_ucxx_rank_setup,
                nranks=len(workers),
                root_address_bytes=root_address_bytes,
                workers=[w],
                pure=False,
            )
            for w in workers
        ]
        wait(futures)
>>>>>>> 312f7fec

    See Also
    --------
    bootstrap_dask_cluster_async
        Setup an asynchronous Dask cluster for rapidsmp shuffling.

    Notes
    -----
    This utility must be executed before rapidsmp shuffling
    can be used within a Dask cluster. This function is called
    automatically by `rapidsmp.integrations.dask.get_client`.
    """
    if client.asynchronous:
        raise ValueError("Client must be synchronous")

    if client.id in _initialized_clusters:
        return

    # Scheduler stuff
    scheduler_plugin = RMPSchedulerPlugin()
    client.register_plugin(scheduler_plugin)

    # Worker stuff
    worker_plugin = RMPWorkerPlugin(
        worker_addresses=sorted(client.scheduler_info()["workers"]),
        pool_size=pool_size,
        spill_device=spill_device,
        enable_statistics=enable_statistics,
    )
    client.register_plugin(worker_plugin)
    _initialized_clusters.add(client.id)


class RMPSchedulerPlugin(SchedulerPlugin):
    """
    RAPIDS-MP Scheduler Plugin.

    The plugin helps manage integration with the RAPIDS-MP
    shuffle service by making it possible for the client
    to inform the scheduler of tasks that must be
    constrained to specific workers.

    See Also
    --------
    LocalRMPCluster
        Local rapidsmp-specific Dask cluster.
    """

    scheduler: Scheduler
    _rmp_restricted_tasks: dict[str, str]

    def __init__(self) -> None:
        self._rmp_restricted_tasks = {}
        self.scheduler = None

    async def start(  # noqa: D102
        self, scheduler: Scheduler
    ) -> None:  # numpydoc ignore=GL08
        self.scheduler = scheduler
        self.scheduler.stream_handlers.update(
            {"rmp_add_restricted_tasks": self.rmp_add_restricted_tasks}
        )

    def rmp_add_restricted_tasks(self, *args: Any, **kwargs: Any) -> None:
        """
        Add restricted tasks that must run on specific workers.

        Parameters
        ----------
        *args
            Positional arguments (ignored).
        **kwargs
            Key-word arguments. Used to pass dictionary of
            restricted tasks.
        """
        tasks = kwargs.pop("tasks", ())
        for key, worker in tasks.items():
            self._rmp_restricted_tasks[key] = worker

    def update_graph(self, *args: Any, **kwargs: Any) -> None:
        """
        Graph update hook: apply task restrictions.

        Parameters
        ----------
        *args
            Positional arguments (ignored).
        **kwargs
            Key-word arguments. Used to access new tasks.
        """
        if self._rmp_restricted_tasks:
            tasks = kwargs.pop("tasks", [])
            for key in tasks:
                ts: TaskState = self.scheduler.tasks[key]
                if key in self._rmp_restricted_tasks:
                    worker = self._rmp_restricted_tasks.pop(key)
                    self.scheduler.set_restrictions({ts.key: {worker}})


class RMPWorkerPlugin(WorkerPlugin):
    """
    RAPIDS-MP Worker Plugin.

    This plugin ensures that the cluster is ready to shuffle data by
    establishing a UCXX communicators between all workers.

    Parameters
    ----------
    worker_addresses : list[str]
        The addresses of each worker in the cluster. Use
        :meth:`distributed.Client.scheduler_info()["workers"]` to get this list.
    pool_size : float
        The desired RMM pool size.
    spill_device : float
        GPU memory limit for shuffling.
    enable_statistics : bool
        Whether to track shuffler statistics.
    ready_timeout : float | str
        Timeout for a worker to become ready. For the root worker, this includes
        the time to create its own UCXX communicator and wait for all other
        nodes to check in. For non-root workers, this includes the time for it
        to get the UCXX address of the root worker. Can be a
        float (interpreted as seconds) or a string with a unit parsed by
        `dask.utils.parse_timedelta`.

        This defaults to ``distributed.comm.timeouts.connect`` from the
        Dask configuration.
    """

    idempotent: bool = True

    def __init__(
        self,
        *,
        worker_addresses: Sequence[str],
        pool_size: float = 0.75,
        spill_device: float = 0.50,
        enable_statistics: bool = True,
        ready_timeout: float | str | None = None,
    ) -> None:
        self.worker_addresses = worker_addresses
        self.pool_size = pool_size
        self.spill_device = spill_device
        self.enable_statistics = enable_statistics
        self.ready_timeout = dask.utils.parse_timedelta(
            ready_timeout or dask.config.get("distributed.comm.timeouts.connect", 30)
        )
        self.worker = None
        self._heard_from: set[str] = set()
        self._ready = asyncio.Event()
        if len(self.worker_addresses) == 1:
            # Avoid a deadlock later on. The root node will wait for some
            # other node to call its ``_root_ucxx_address`` handler. If there
            # are no other nodes, nobody calls, and we wait forever.
            self._ready.set()

    @property
    def _is_root(self) -> bool:
        """
        Whether this worker is the root node (first in the list).

        Returns
        -------
        bool
            True when this worker is the root node.
        """
        assert self.worker is not None
        return self.worker.address == self.worker_addresses[0]

    async def setup(self, worker: Worker) -> None:
        """
        Set up the worker for rapidsmp shuffling.

        This will set up the rapidsmp resources on the worker, including

        - A UCXX communicator between all workers in the Dask cluster, with the
          first worker being the root node.
        - Various buffer resources for shuffling and spilling.
        - A Statistics object for tracking shuffle performance.

        Parameters
        ----------
        worker : distributed.Worker
            The Dask worker this setup is being called on. This will be supplied
            by the distributed runtime.
        """
        # Bootstrapping algorithm:
        #
        # We need to stand up a UCXX communicator between all workers. The only
        # real trick is figuring out the **UCXX** address of the root node. We
        # don't know that address before we get here (because we haven't set up
        # UCXX yet), so we need to figure that out as we go. Two facts let us
        # figure that out:
        #
        # 1. The Dask comms system is already up and running
        # 2. We know the **Dask** addresses of each node in the cluster
        #
        # So we can go through the normal dance of checking if we're the root
        # node (i.e. we're the first worker in the list). If we are, we'll
        # create the UCXX comm, which gets set on the Dask Worker object.
        #
        # Non-root nodes will need to ask the root node for it's UCXX address.
        # It knows the Dask address of the root node (again, first one in the
        # list) and can use that to make a Dask RPC call to the root node. The
        # root node replies with it's UCXX address, and then the worker can go
        # on its way.
        #
        # There's a couple of wrinkles here that make the implementation more
        # complicated. This whole things ends with a UCXX barrier. We don't want
        # to return flow to the user until that barrier has been passed. But if
        # the root node waits at that barrier the cluster will deadlock, because
        # no one is there to answer the RPC call (apparently these happen on the
        # same thread?). So we use a little asyncio.Event to track whether the
        # root node has heard from the workers before advancing to the barrier.
        #
        # The upshot of all this complexity is that we don't have to do a
        # two-stage bootstrapping, and we don't have to mess with our futures
        # showing up in the user's Dask dashboard.
        self.worker = worker

        if hasattr(worker, "_rapidsmp_comm"):
            # We've already been called.
            return

        worker.handlers["_root_ucxx_address"] = self._root_ucxx_address
        nranks = len(self.worker_addresses)
        root_dask_address = self.worker_addresses[0]
        _dask_logger.info("RMPWorkerPlugin setup. address=%s", worker.address)

        if self._is_root:
            _dask_logger.debug(
                "RMPWorkerPlugin setup. address=%s stage=create-communicator-start",
                worker.address,
            )
            comm = new_communicator(nranks, None, None)
            _dask_logger.debug(
                "RMPWorkerPlugin setup. address=%s rank=%d stage=create-communicator-done",
                worker.address,
                comm.rank,
            )
            worker._rapidsmp_comm = comm
            comm.logger.trace(f"Rank {comm.rank} created")
            # We're ready once we've heard from every other node. The handler
            # will take care of setting the event once it's heard from everyone.
            try:
                await asyncio.wait_for(self._ready.wait(), timeout=self.ready_timeout)
            except asyncio.TimeoutError as e:
                missing = set(self.worker_addresses) - self._heard_from
                missing.discard(worker.address)
                msg = f"Timeout waiting for workers to bootstrap. Root = {worker.address}, missing = {sorted(missing)}"
                raise RuntimeError(msg) from e

        else:
            # Non-root nodes ask the root node for its ucxx address.
            root_ucxx_address = None
            attempt = 0
            deadline = Deadline.after(self.ready_timeout)

            while not deadline.expired:
                _dask_logger.debug(
                    "RMPWorkerPlugin setup. address=%s stage=get-root-ucxx-address",
                    worker.address,
                )
                root_ucxx_address = await worker.rpc(
                    self.worker_addresses[0]
                )._root_ucxx_address(caller=worker.address)
                if root_ucxx_address is not None:
                    _dask_logger.debug(
                        "RMPWorkerPlugin setup. address=%s rank=%d stage=got-root-ucxx-address",
                        worker.address,
                        root_dask_address,
                    )
                    break
                else:
                    _dask_logger.debug(
                        "RMPWorkerPlugin setup. address=%s attempt=%d stage=get-root-ucxx-address-retry",
                        worker.address,
                        attempt,
                    )
                    await asyncio.sleep(
                        _exponential_backoff(
                            attempt, multiplier=1, exponential_base=0.5, max_interval=10
                        )
                    )
                    attempt += 1

            if root_ucxx_address is None:
                _dask_logger.warning(
                    "RMPWorkerPlugin setup. address=%s stage=get-root-ucxx-address-failed",
                    worker.address,
                )
                raise RuntimeError(
                    f"Worker {worker.address} failed to get root ucxx address from {self.worker_addresses[0]}"
                )

            root_address = ucx_api.UCXAddress.create_from_buffer(root_ucxx_address)
            comm = new_communicator(nranks, None, root_address)
            worker._rapidsmp_comm = comm

            comm.logger.trace(f"Rank {comm.rank} created")

        # Now we wait for everyone else to be ready.
        _dask_logger.debug(
            "RMPWorkerPlugin setup. address=%s stage=barrier-wait", worker.address
        )
        comm.logger.trace(f"Rank {comm.rank} setup barrier")
        barrier(comm)
        comm.logger.trace(f"Rank {comm.rank} setup barrier passed")
        _dask_logger.debug(
            "RMPWorkerPlugin setup. address=%s stage=barrier-passed", worker.address
        )

        await asyncio.to_thread(
            rmp_worker_setup,
            worker,
            pool_size=self.pool_size,
            spill_device=self.spill_device,
            enable_statistics=self.enable_statistics,
        )
        _dask_logger.debug(
            "RMPWorkerPlugin setup. address=%s stage=finished", worker.address
        )

        return None

    def _root_ucxx_address(self, *, caller: str) -> str | None:
        # https://github.com/rapidsai/rapids-multi-gpu/issues/147
        # This actually returns bytes | None
        """
        Get the UCXX address of the root worker.

        This is registered as a handler on the Dask Workers. Each non-root
        worker is expected to call the root worker using this handler.

        Parameters
        ----------
        caller : str
            The Dask address of the caller. This is used by handler to track
            which workers have made it to this point.

        Returns
        -------
        bytes, optional
            The UCXX address of the root worker.

        Notes
        -----
        The root worker uses the ``caller`` addresses along with the
        `asyncio.Event` on the plugin class to know when it's safe to proceed to
        the barrier (which blocks).
        """
        rapidsmp_comm = getattr(self.worker, "_rapidsmp_comm", None)
        if self._is_root and rapidsmp_comm is not None:
            address = get_root_ucxx_address(rapidsmp_comm)
            self._heard_from.add(caller)
            if len(self._heard_from) == len(self.worker_addresses) - 1:
                # -1, because we don't count ourselves
                self._ready.set()
            return address

        return None


def get_dask_client() -> Client:
    """
    Get the current Dask client.

    Returns
    -------
    Current Dask client.
    """
    client = get_client()

    # Make sure the cluster supports rapidsmp
    bootstrap_dask_cluster(client)

    return client


def get_comm(dask_worker: Worker | None = None) -> Communicator:
    """
    Get the RAPIDS-MP UCXX comm for a Dask worker.

    Parameters
    ----------
    dask_worker
        Local Dask worker.

    Returns
    -------
    Current rapidsmp communicator.

    Notes
    -----
    This function is expected to run on a Dask worker.
    """
    dask_worker = dask_worker or get_worker()
    assert isinstance(dask_worker._rapidsmp_comm, Communicator), (
        f"Expected Communicator, got {dask_worker._rapidsmp_comm}"
    )
    return dask_worker._rapidsmp_comm


def get_worker_rank(dask_worker: Worker | None = None) -> int:
    """
    Get the UCXX-comm rank for a Dask worker.

    Parameters
    ----------
    dask_worker
        Local Dask worker.

    Returns
    -------
    Local rapidsmp worker rank.

    Notes
    -----
    This function is expected to run on a Dask worker.
    """
    dask_worker = dask_worker or get_worker()
    return get_comm(dask_worker).rank


def get_shuffler(
    shuffle_id: int,
    partition_count: int | None = None,
    dask_worker: Worker | None = None,
) -> Shuffler:
    """
    Return the appropriate :class:`Shuffler` object.

    Parameters
    ----------
    shuffle_id
        Unique ID for the shuffle operation.
    partition_count
        Output partition count for the shuffle operation.
    dask_worker
        The current dask worker.

    Returns
    -------
    The active rapidsmp :class:`Shuffler` object associated with
    the specified ``shuffle_id``, ``partition_count`` and
    ``dask_worker``.

    Notes
    -----
    Whenever a new :class:`Shuffler` object is created, it is
    saved as ``dask_worker._rmp_shufflers[shuffle_id]``.

    This function is expected to run on a Dask worker.
    """
    dask_worker = dask_worker or get_worker()
    with _worker_thread_lock:
        if shuffle_id not in dask_worker._rmp_shufflers:
            if partition_count is None:
                raise ValueError(
                    "Need partition_count to create new shuffler."
                    f" shuffle_id: {shuffle_id}\n"
                    f" Shufflers: {dask_worker._rmp_shufflers}"
                )
            dask_worker._rmp_shufflers[shuffle_id] = Shuffler(
                get_comm(dask_worker),
                op_id=shuffle_id,
                total_num_partitions=partition_count,
                stream=DEFAULT_STREAM,
                br=dask_worker._rmp_buffer_resource,
                statistics=dask_worker._rmp_statistics,
            )
    return cast(Shuffler, dask_worker._rmp_shufflers[shuffle_id])


def _stage_shuffler(
    shuffle_id: int,
    partition_count: int,
    dask_worker: Worker | None = None,
) -> None:
    """
    Stage a shuffler object without returning it.

    Parameters
    ----------
    shuffle_id
        Unique ID for the shuffle operation.
    partition_count
        Output partition count for the shuffle operation.
    dask_worker
        The current dask worker.

    Notes
    -----
    This function is expected to run on a Dask worker.
    """
    dask_worker = dask_worker or get_worker()
    get_shuffler(
        shuffle_id,
        partition_count=partition_count,
        dask_worker=dask_worker,
    )


# backwards compat
LocalRMPCluster = LocalCUDACluster


def _exponential_backoff(
    attempt: int, multiplier: float, exponential_base: float, max_interval: float
) -> float:
    """
    Calculate the duration of an exponential backoff.

    Parameters
    ----------
    attempt : int
        The attempt number. Increment this between attempts.
    multiplier : float
        The multiplier for the exponential backoff.
    exponential_base : float
        The base for the exponential backoff.
    max_interval : float
        The maximum interval for the exponential backoff.

    Returns
    -------
    float
        The duration of the exponential backoff.
    """
    try:
        interval = multiplier * exponential_base**attempt
    except OverflowError:
        return max_interval

    return min(max_interval, interval)<|MERGE_RESOLUTION|>--- conflicted
+++ resolved
@@ -44,104 +44,6 @@
 _shuffle_counter: int = 0
 
 
-<<<<<<< HEAD
-=======
-async def rapidsmp_ucxx_rank_setup(
-    nranks: int, root_address_bytes: bytes | None = None
-) -> bytes | None:
-    """
-    Setup UCXX-based communicator on single rank.
-
-    This function should run in each Dask worker that is to be part of the RAPIDSMP cluster.
-
-    First, this must run on the elected root rank and will then return the UCXX address
-    of the root as a string.
-
-    With the root rank already setup, this should run again with the valid root address
-    specified via ``root_address_bytes`` in all workers, including the root rank. Non-root
-    ranks will connect to the root and all ranks, including the root, will then run a
-    barrier, the barrier is important to ensure the underlying UCXX worker is progressed,
-    thus why it is necessary to run again on root.
-
-    Parameters
-    ----------
-    nranks
-        The total number of ranks requested for the cluster.
-    root_address_bytes
-        The address of the root rank if it has been already setup, ``None`` if this is
-        setting up the root rank. Note that this function must run twice on the root rank
-        one to initialize it, and again to ensure synchronization with other ranks. See
-        the function extended description for details.
-
-    Returns
-    -------
-    root_address
-        Returns the root rank address as a bytes string if this function was called to setup
-        the root, otherwise returns `None`.
-    """
-    dask_worker = get_worker()
-
-    comm: Communicator
-    if root_address_bytes is None:
-        comm = new_communicator(nranks, None, None)
-        comm.logger.trace(f"Rank {comm.rank} created")
-        dask_worker._rapidsmp_comm = comm
-        return get_root_ucxx_address(comm)
-    else:
-        if hasattr(dask_worker, "_rapidsmp_comm"):
-            assert isinstance(dask_worker._rapidsmp_comm, Communicator)
-            comm = dask_worker._rapidsmp_comm
-        else:
-            root_address = ucx_api.UCXAddress.create_from_buffer(root_address_bytes)
-            comm = new_communicator(nranks, None, root_address)
-
-            comm.logger.trace(f"Rank {comm.rank} created")
-            dask_worker._rapidsmp_comm = comm
-
-        comm.logger.trace(f"Rank {comm.rank} setup barrier")
-        barrier(comm)
-        comm.logger.trace(f"Rank {comm.rank} setup barrier passed")
-        return None
-
-
-async def rapidsmp_ucxx_comm_setup(client: Client) -> None:
-    """
-    Setup UCXX-based communicator across the Distributed cluster.
-
-    Keeps the communicator alive via state stored in the Distributed workers.
-
-    Parameters
-    ----------
-    client
-        Distributed client connected to a Distributed cluster from which to setup the
-        cluster.
-    """
-    workers = list(client.scheduler_info()["workers"])
-
-    root_rank = [workers[0]]
-
-    root_address_bytes = await client.submit(
-        rapidsmp_ucxx_rank_setup,
-        nranks=len(workers),
-        root_address_bytes=None,
-        workers=root_rank,
-        pure=False,
-    ).result()
-
-    futures = [
-        client.submit(
-            rapidsmp_ucxx_rank_setup,
-            nranks=len(workers),
-            root_address_bytes=root_address_bytes,
-            workers=[w],
-            pure=False,
-        )
-        for w in workers
-    ]
-    await asyncio.gather(*futures)
-
-
->>>>>>> 312f7fec
 def get_shuffle_id() -> int:
     """
     Return the unique id for a new shuffle.
@@ -662,7 +564,6 @@
     """
     Setup a Dask cluster for rapidsmp shuffling.
 
-<<<<<<< HEAD
     Parameters
     ----------
     client
@@ -673,46 +574,6 @@
         GPU memory limit for shuffling.
     enable_statistics
         Whether to track shuffler statistics.
-=======
-        Returns
-        -------
-        Whether a RMPSchedulerPlugin is registered.
-        """
-        assert dask_scheduler is not None
-        for plugin in dask_scheduler.plugins:
-            if "RMPSchedulerPlugin" in plugin:
-                return False
-        return True
-
-    if client.id not in _initialized_clusters:
-        # Check that RMPSchedulerPlugin is registered
-        if client.run_on_scheduler(rmp_plugin_not_registered):
-            raise ValueError("RMPSchedulerPlugin was not found on the scheduler.")
-
-        # Setup "root" ucxx-comm rank
-        workers = list(client.scheduler_info()["workers"])
-        root_rank = [workers[0]]
-        root_address_bytes = client.submit(
-            rapidsmp_ucxx_rank_setup,
-            nranks=len(workers),
-            root_address_bytes=None,
-            workers=root_rank,
-            pure=False,
-        ).result()
-
-        # Setup other ucxx ranks
-        futures = [
-            client.submit(
-                rapidsmp_ucxx_rank_setup,
-                nranks=len(workers),
-                root_address_bytes=root_address_bytes,
-                workers=[w],
-                pure=False,
-            )
-            for w in workers
-        ]
-        wait(futures)
->>>>>>> 312f7fec
 
     See Also
     --------
@@ -1038,9 +899,7 @@
 
         return None
 
-    def _root_ucxx_address(self, *, caller: str) -> str | None:
-        # https://github.com/rapidsai/rapids-multi-gpu/issues/147
-        # This actually returns bytes | None
+    def _root_ucxx_address(self, *, caller: str) -> bytes | None:
         """
         Get the UCXX address of the root worker.
 
