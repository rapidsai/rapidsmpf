--- conflicted
+++ resolved
@@ -19,20 +19,23 @@
     """
     RapidsMPActor is a base class that instantiates a UCXX communication within them.
 
-    Parameters
-    ----------
-    nranks
-        The number of workers in the cluster.
-
-    Examples
-    --------
+    Example:
     >>> @ray.remote(num_cpus=1)
     ... class DummyActor(RapidsMPActor): ...
     >>> actors = setup_ray_ucx_cluster(DummyActor, 2)
     >>> ray.get([actor.status_check.remote() for actor in actors])
+
     """
 
     def __init__(self, nranks: int):
+        """
+        Initialize the RapidsMPActor.
+
+        Parameters
+        ----------
+        nranks
+            The number of workers in the cluster
+        """
         self._rank: int = -1
         self._nranks: int = nranks
         self._comm: Communicator | None = None
@@ -44,9 +47,9 @@
         Returns
         -------
         rank
-            The rank of the root.
+            The rank of the root
         root_address_str
-            The address of the root.
+            The address of the root
         """
         self._comm = new_communicator(self._nranks, None, None)
         self._rank = self._comm.rank
@@ -62,7 +65,7 @@
         Parameters
         ----------
         root_address_str
-            The address of the root.
+            The address of the root
         """
         if not self._comm:
             # this is not the root and a comm needs to be instantiated
@@ -101,36 +104,15 @@
             raise RuntimeError("Communicator not initialized")
 
     def is_initialized(self) -> bool:
-        """
-        Check if the communicator is initialized.
-
-        Returns
-        -------
-        bool
-            True if the communicator is initialized, False otherwise.
-        """
+        """Check if the communicator is initialized."""
         return self._comm is not None and self._rank != -1
 
     def rank(self) -> int:
-        """
-        Get the rank of the worker, as inferred from the UCXX communicator.
-
-        Returns
-        -------
-        int
-            The rank of the current worker.
-        """
+        """Get the rank of the worker, as inferred from the UCXX communicator."""
         return self._rank
 
     def nranks(self) -> int:
-        """
-        Get the number of ranks in the UCXX communicator.
-
-        Returns
-        -------
-        int
-            The total number of ranks in the communicator.
-        """
+        """Get the number of ranks in the UCXX communicator."""
         return self._nranks
 
     @property
@@ -157,35 +139,26 @@
 
 
 def setup_ray_ucxx_cluster(
-<<<<<<< HEAD
     actor_cls: ray.actor.ActorClass, num_workers: int, *args, **kwargs
-) -> list[object]:
-=======
-    actor_cls: ray.actor.ActorClass, num_workers: int
 ) -> list[ray.actor.ActorHandle]:
->>>>>>> 3f17b0ca
     """
     A utility method to setup the UCXX communication using RapidsMPActor actor objects.
 
     Parameters
     ----------
     actor_cls
-        The actor class to be instantiated in the cluster.
+        The actor class to be instantiated in the cluster
     num_workers
-<<<<<<< HEAD
-        The number of workers in the cluster
+        The number of workers in the cluster.
     *args
         Additional arguments to be passed to the actor class
     **kwargs
         Additional keyword arguments to be passed to the actor class
-=======
-        The number of workers in the cluster.
->>>>>>> 3f17b0ca
 
     Returns
     -------
     gpu_actors
-        A list of actors in the cluster.
+        A list of actors in the cluster
     """
     # check if the actor_cls extends the ActorClass and RapidsMPActor classes
     if not (
