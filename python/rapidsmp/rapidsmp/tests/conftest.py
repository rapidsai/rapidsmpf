# Copyright (c) 2025, NVIDIA CORPORATION. All rights reserved.
# See file LICENSE for terms.
from __future__ import annotations

from typing import TYPE_CHECKING

import pytest
from mpi4py import MPI

import rmm.mr

from rapidsmp.communicator.mpi import new_communicator
from rapidsmp.communicator.testing import ucxx_mpi_setup

if TYPE_CHECKING:
    from collections.abc import Generator

    from rapidsmp.communicator.communicator import Communicator


@pytest.fixture(scope="session")
def _mpi_comm() -> Communicator:
    """
    Fixture for rapidsmp's MPI communicator to use throughout the session.

    This fixture provides a session-wide `Communicator` instance that wraps
    the MPI world communicator (`MPI.COMM_WORLD`).

    Do not use this fixture directly, use the `comm` fixture instead.
    """
    return new_communicator(MPI.COMM_WORLD)


@pytest.fixture(scope="session")
def _ucxx_comm() -> Communicator:
    """
    Fixture for rapidsmp's UCXX communicator to use throughout the session.

    This fixture provides a session-wide `Communicator` instance that wraps
    the an underlying UCXX communicator.

    Do not use this fixture directly, use the `ucxx_comm` fixture instead.
    """
    return ucxx_mpi_setup(None)


@pytest.fixture(
    params=["mpi", "ucxx"],
)
def comm(request) -> Generator[Communicator, None, None]:
    """
    Fixture for a rapidsmp communicator, scoped for each test.
    """
    MPI.COMM_WORLD.barrier()
<<<<<<< HEAD
    comm = request.getfixturevalue(f"_{request.param}_comm")
    yield comm
=======
    yield request.getfixturevalue(f"_{request.param}_comm")
>>>>>>> 779896b7
    MPI.COMM_WORLD.barrier()


@pytest.fixture
def device_mr() -> Generator[rmm.mr.CudaMemoryResource, None, None]:
    """
    Fixture for creating a new cuda memory resource and making it the
    current rmm resource temporarily.
    """
    prior_mr = rmm.mr.get_current_device_resource()
    try:
        mr = rmm.mr.CudaMemoryResource()
        rmm.mr.set_current_device_resource(mr)
        yield mr
    finally:
        rmm.mr.set_current_device_resource(prior_mr)<|MERGE_RESOLUTION|>--- conflicted
+++ resolved
@@ -52,12 +52,7 @@
     Fixture for a rapidsmp communicator, scoped for each test.
     """
     MPI.COMM_WORLD.barrier()
-<<<<<<< HEAD
-    comm = request.getfixturevalue(f"_{request.param}_comm")
-    yield comm
-=======
     yield request.getfixturevalue(f"_{request.param}_comm")
->>>>>>> 779896b7
     MPI.COMM_WORLD.barrier()
 
 
