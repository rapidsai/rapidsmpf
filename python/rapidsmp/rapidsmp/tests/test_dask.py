--- conflicted
+++ resolved
@@ -3,21 +3,13 @@
 
 import dask
 import pytest
-<<<<<<< HEAD
-from dask.distributed import Client
-from dask_cuda import LocalCUDACluster
-from dask_cuda.utils import get_n_gpus
-from distributed.utils_test import cleanup, gen_test, loop, loop_in_thread  # noqa: F401
-from mpi4py import MPI
-=======
->>>>>>> e7ef0311
 
 dask_cuda = pytest.importorskip("dask_cuda")
 
 from dask.distributed import Client  # noqa: E402
 from dask_cuda import LocalCUDACluster  # noqa: E402
 from dask_cuda.utils import get_n_gpus  # noqa: E402
-from distributed.utils_test import gen_test  # noqa: E402
+from distributed.utils_test import cleanup, gen_test, loop, loop_in_thread # noqa: E402
 from mpi4py import MPI  # noqa: E402
 
 from rapidsmp.integrations.dask import rapidsmp_ucxx_comm_setup  # noqa: E402
