--- conflicted
+++ resolved
@@ -1,12 +1,9 @@
 # Copyright (c) 2025, NVIDIA CORPORATION.
 from __future__ import annotations
 
-<<<<<<< HEAD
-import dask
-=======
 from typing import TYPE_CHECKING, cast
 
->>>>>>> 3f17b0ca
+import dask
 import pytest
 
 dask_cuda = pytest.importorskip("dask_cuda")
@@ -21,6 +18,7 @@
 
 if TYPE_CHECKING:
     from distributed.worker import Worker
+    from tornado.ioloop import IOLoop
 
 
 def get_mpi_nsize() -> int:
@@ -57,7 +55,7 @@
 
 
 @pytest.mark.parametrize("partition_count", [None, 3])
-def test_dask_cudf_integration(loop, partition_count):
+def test_dask_cudf_integration(loop: IOLoop, partition_count: int) -> None:
     # Test basic Dask-cuDF integration
     pytest.importorskip("dask_cudf")
 
