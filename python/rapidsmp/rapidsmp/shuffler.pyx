# Copyright (c) 2025, NVIDIA CORPORATION.

from cython.operator cimport dereference as deref
from cython.operator cimport postincrement
from libc.stdint cimport uint32_t
from libcpp.memory cimport make_unique, unique_ptr
from libcpp.unordered_map cimport unordered_map
from libcpp.utility cimport move
from libcpp.vector cimport vector
from pylibcudf.contiguous_split cimport PackedColumns
from pylibcudf.libcudf.contiguous_split cimport packed_columns
from pylibcudf.libcudf.table.table cimport table as cpp_table
from pylibcudf.libcudf.table.table_view cimport table_view
from pylibcudf.libcudf.types cimport size_type
from pylibcudf.table cimport Table
from rmm.librmm.cuda_stream_view cimport cuda_stream_view
from rmm.librmm.memory_resource cimport device_memory_resource
from rmm.pylibrmm.memory_resource cimport DeviceMemoryResource
from rmm.pylibrmm.stream cimport Stream


cdef extern from "<rapidsmp/shuffler/partition.hpp>" nogil:
    int cpp_HASH_MURMUR3"cudf::hash_id::HASH_MURMUR3"
    uint32_t cpp_DEFAULT_HASH_SEED"cudf::DEFAULT_HASH_SEED",

    cdef unordered_map[uint32_t, packed_columns] cpp_partition_and_pack \
        "rapidsmp::shuffler::partition_and_pack"(
            const table_view& table,
            const vector[size_type] &columns_to_hash,
            int num_partitions,
            int hash_function,
            uint32_t seed,
            cuda_stream_view stream,
            device_memory_resource *mr,
        ) except +


cpdef dict partition_and_pack(
    Table table,
    columns_to_hash,
    int num_partitions,
    stream,
    DeviceMemoryResource device_mr,
):
    """
    Partition rows from the input table into multiple packed (serialized) tables.

    Parameters
    ----------
    table
        The input table to partition.
    columns_to_hash
        Indices of the input columns to use for hashing.
    num_partitions : int
        The number of partitions to create.
    stream
        The CUDA stream used for memory operations.
    device_mr
        Reference to the RMM device memory resource used for device allocations.

    Returns
    -------
    A dictionary where the keys are partition IDs and the values are packed tables.

    Raises
    ------
    IndexError
        If an index in `columns_to_hash` is invalid.

    References
    ----------
    - `rapidsmp.shuffler.unpack_and_concat`
    - `cudf.hash_partition`
    - `cudf.pack`
    """
    cdef vector[size_type] _columns_to_hash = tuple(columns_to_hash)
    cdef unordered_map[uint32_t, packed_columns] _ret
    cdef table_view tbl = table.view()
    if stream is None:
        raise ValueError("stream cannot be None")
    cdef cuda_stream_view _stream = Stream(stream).view()
    with nogil:
        _ret = cpp_partition_and_pack(
            tbl,
            _columns_to_hash,
            num_partitions,
            cpp_HASH_MURMUR3,
            cpp_DEFAULT_HASH_SEED,
            _stream,
            device_mr.get_mr()
        )
    ret = {}
    cdef unordered_map[uint32_t, packed_columns].iterator it = _ret.begin()
    while(it != _ret.end()):
        ret[deref(it).first] = PackedColumns.from_libcudf(
            make_unique[packed_columns](move(deref(it).second))
        )
        postincrement(it)
    return ret


cdef extern from "<rapidsmp/shuffler/partition.hpp>" nogil:
    cdef unique_ptr[cpp_table] cpp_unpack_and_concat \
        "rapidsmp::shuffler::unpack_and_concat"(
            vector[packed_columns] partition,
            cuda_stream_view stream,
            device_memory_resource *mr,
        ) except +


cpdef Table unpack_and_concat(
    partitions,
    stream,
    DeviceMemoryResource device_mr,
):
    """
    Unpack (deserialize) input tables and concatenate them.

    Parameters
    ----------
    partitions
        The packed input tables to unpack and concatenate.
    stream
        The CUDA stream used for memory operations.
    device_mr
        Reference to the RMM device memory resource used for device allocations.

    Returns
    -------
    The unpacked and concatenated result as a single table.

    References
    ----------
    - `rapidsmp.shuffler.partition_and_pack`
    - `cudf.unpack`
    - `cudf.concatenate`
    """
    cdef vector[packed_columns] _partitions
    for part in partitions:
        if not (<PackedColumns?>part).c_obj:
            raise ValueError("PackedColumns was empty")
        _partitions.push_back(move(deref((<PackedColumns?>part).c_obj)))
    if stream is None:
        raise ValueError("stream cannot be None")
    cdef cuda_stream_view _stream = Stream(stream).view()
    cdef unique_ptr[cpp_table] _ret
    with nogil:
        _ret = cpp_unpack_and_concat(
            move(_partitions),
            _stream,
            device_mr.get_mr()
        )
    return Table.from_libcudf(move(_ret))


cdef class Shuffler:
    """
    Shuffle service for partitioned data.

    The `Shuffler` class provides an interface for performing a shuffle operation
    on partitioned data. It uses a distribution scheme to distribute and collect
    data chunks across different ranks.

    Parameters
    ----------
    comm
        The communicator to use for data exchange between ranks.
    total_num_partitions
        Total number of partitions in the shuffle.
    stream
        The CUDA stream used for memory operations.
    br
        The buffer resource used to allocate temporary storage and shuffle results.

    Notes
    -----
    This class is designed to handle distributed operations by partitioning data
    and redistributing it across ranks in a cluster. It is typically used in
    distributed data processing workflows involving cuDF tables.
    """
    def __init__(
        self,
        Communicator comm,
        uint16_t op_id,
        uint32_t total_num_partitions,
        stream,
        BufferResource br,
    ):
        if stream is None:
            raise ValueError("stream cannot be None")
        self._stream = Stream(stream)
        self._comm = comm
        self._br = br
        self._handle = make_unique[cpp_Shuffler](
            comm._handle, op_id, total_num_partitions, self._stream.view(), br.ptr()
        )

    def shutdown(self):
        """
        Shutdown the shuffle, blocking until all inflight communication is completed.

        Raises
        ------
        RuntimeError
            If the shuffler is already inactive.

        Notes
        -----
        This method ensures that all pending shuffle operations and communications
        are completed before shutting down. It blocks until no inflight operations
        remain.
        """
        with nogil:
            deref(self._handle).shutdown()

    def __str__(self):
        return deref(self._handle).str().decode('UTF-8')

    @property
    def comm(self):
        """
        Get the communicator used by the shuffler.

        Returns
        -------
        The communicator.
        """
        return self._comm

    def insert_chunks(self, chunks):
        """
        Insert a batch of packed (serialized) chunks into the shuffle.

        Parameters
        ----------
        chunks
            A map where keys are partition IDs (`int`) and values are packed
            chunks (`cudf.packed_columns`).

        Notes
        -----
        This method adds the given chunks to the shuffle, associating them with their
        respective partition IDs.
        """
        # Convert python mapping to an `unordered_map`.
        cdef unordered_map[uint32_t, packed_columns] _chunks
        for pid, chunk in chunks.items():
            if not (<PackedColumns?>chunk).c_obj:
                raise ValueError("PackedColumns was empty")
            _chunks[<uint32_t?>pid] = move(deref((<PackedColumns?>chunk).c_obj))

        with nogil:
            deref(self._handle).insert(move(_chunks))

    def insert_finished(self, uint32_t pid):
        """
        Mark a partition as finished.

        This informs the shuffler that no more chunks for the specified partition
        will be inserted.

        Parameters
        ----------
        pid
            The partition ID to mark as finished.

        Notes
        -----
        Once a partition is marked as finished, it is considered complete and no
        further chunks will be accepted for that partition.
        """
        with nogil:
            deref(self._handle).insert_finished(pid)

    def extract(self, uint32_t pid):
        """
        Extract all chunks of the specified partition.

        Parameters
        ----------
        pid
            The partition ID to extract chunks for.

        Returns
        -------
        A list of packed columns belonging to the specified partition.
        """
        cdef vector[packed_columns] _ret
        with nogil:
            _ret = deref(self._handle).extract(pid)

        # Move the result into a python list of `PackedColumns`.
        cdef list ret = []
        for i in range(_ret.size()):
            ret.append(
                PackedColumns.from_libcudf(
                    make_unique[packed_columns](
                        move(_ret.at(i).metadata), move(_ret.at(i).gpu_data)
                    )
                )
            )
        return ret

    def finished(self):
        """
        Check if all partitions are finished.

        This method verifies if all partitions have been completed, meaning all
        chunks have been inserted and no further data is expected from neither
        the local nor any remote nodes.

        Returns
        -------
        True if all partitions are finished, otherwise False.
        """
        cdef bool ret
        with nogil:
            ret = deref(self._handle).finished()
        return ret

    def wait_any(self):
        """
        Wait for any partition to finish.

        This method blocks until at least one partition is marked as finished.
        It is useful for processing partitions as they are completed.

        Returns
        -------
        The partition ID of the next finished partition.
        """
        cdef uint32_t ret
        with nogil:
            ret = deref(self._handle).wait_any()
        return ret

<<<<<<< HEAD
    def wait_for(self, uint32_t pid):
        """
        Wait for a specific partition to finish.

        This method blocks until the desired partition is
        ready for processing.
=======
    def wait_on(self, uint32_t pid):
        """
        Wait for a specific partition to finish.

        This method blocks until the desired partition
        is ready for processing.
>>>>>>> b47a0422

        Parameters
        ----------
        pid
            The desired partition ID.
<<<<<<< HEAD

        Returns
        -------
        The partition ID of the next finished partition.
        """
        cdef uint32_t ret
        with nogil:
            ret = deref(self._handle).wait_for(pid)
        return ret
=======
        """
        with nogil:
            deref(self._handle).wait_on(pid)
>>>>>>> b47a0422
<|MERGE_RESOLUTION|>--- conflicted
+++ resolved
@@ -334,38 +334,17 @@
             ret = deref(self._handle).wait_any()
         return ret
 
-<<<<<<< HEAD
-    def wait_for(self, uint32_t pid):
-        """
-        Wait for a specific partition to finish.
-
-        This method blocks until the desired partition is
-        ready for processing.
-=======
     def wait_on(self, uint32_t pid):
         """
         Wait for a specific partition to finish.
 
         This method blocks until the desired partition
         is ready for processing.
->>>>>>> b47a0422
 
         Parameters
         ----------
         pid
             The desired partition ID.
-<<<<<<< HEAD
-
-        Returns
-        -------
-        The partition ID of the next finished partition.
-        """
-        cdef uint32_t ret
-        with nogil:
-            ret = deref(self._handle).wait_for(pid)
-        return ret
-=======
-        """
-        with nogil:
-            deref(self._handle).wait_on(pid)
->>>>>>> b47a0422
+        """
+        with nogil:
+            deref(self._handle).wait_on(pid)