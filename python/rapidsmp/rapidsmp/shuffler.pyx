--- conflicted
+++ resolved
@@ -1,10 +1,6 @@
-<<<<<<< HEAD
-"""The Shuffler interface for rapidsmp."""
-# Copyright (c) 2025, NVIDIA CORPORATION.
-=======
 # SPDX-FileCopyrightText: Copyright (c) 2025, NVIDIA CORPORATION & AFFILIATES.
 # SPDX-License-Identifier: Apache-2.0
->>>>>>> 416a3db8
+"""The Shuffler interface for rapidsmp."""
 
 from cython.operator cimport dereference as deref
 from cython.operator cimport postincrement
