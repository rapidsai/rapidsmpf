# This file is generated by `rapids-dependency-file-generator`.
# To make changes, edit ../../dependencies.yaml and run `rapids-dependency-file-generator`.
channels:
- rapidsai
- rapidsai-nightly
- conda-forge
dependencies:
- c-compiler
- click >=8.1
- cmake>=3.26.4,!=3.30.0
- cuda-cudart-dev
- cuda-nvcc
- cuda-nvrtc-dev
- cuda-nvtx-dev
- cuda-sanitizer-api
- cuda-version=12.5
- cudf==25.2.*,>=0.0.0a0
- cxx-compiler
- cython>=3.0.3
- doxygen=1.9.1
- gcc_linux-64=11.*
<<<<<<< HEAD
- libcudf==25.02.*,>=0.0.0a0
- libucxx==0.42.*,>=0.0.0a0
=======
- libcudf==25.2.*,>=0.0.0a0
- mpi4py
>>>>>>> 46c7cea5
- ninja
- openmpi
- pre-commit
- pylibcudf==25.2.*,>=0.0.0a0
- pytest
- python>=3.10,<3.13
- rapids-build-backend>=0.3.0,<0.4.0.dev0
- rmm==25.2.*,>=0.0.0a0
- scikit-build-core>=0.10.0
- spdlog
- sysroot_linux-64=2.17
- valgrind
name: all_cuda-125_arch-x86_64<|MERGE_RESOLUTION|>--- conflicted
+++ resolved
@@ -19,13 +19,9 @@
 - cython>=3.0.3
 - doxygen=1.9.1
 - gcc_linux-64=11.*
-<<<<<<< HEAD
-- libcudf==25.02.*,>=0.0.0a0
+- libcudf==25.2.*,>=0.0.0a0
 - libucxx==0.42.*,>=0.0.0a0
-=======
-- libcudf==25.2.*,>=0.0.0a0
 - mpi4py
->>>>>>> 46c7cea5
 - ninja
 - openmpi
 - pre-commit
