# This file is generated by `rapids-dependency-file-generator`.
# To make changes, edit ../../dependencies.yaml and run `rapids-dependency-file-generator`.
channels:
- rapidsai
- rapidsai-nightly
- conda-forge
dependencies:
- c-compiler
- cmake>=3.26.4,!=3.30.0
- cuda-cudart-dev
- cuda-nvcc
- cuda-nvrtc-dev
- cuda-nvtx-dev
- cuda-sanitizer-api
- cuda-version=12.5
- cxx-compiler
- cython>=3.0.3
- doxygen=1.9.1
- gcc_linux-aarch64=11.*
- libcudf==25.02.*,>=0.0.0a0
- mpi4py
- ninja
- openmpi
- pre-commit
<<<<<<< HEAD
- pytest
- pytest-cov
- python>=3.10,<3.13
=======
- python>=3.10,<3.13
- spdlog
>>>>>>> 969887fc
- sysroot_linux-aarch64=2.17
- valgrind
name: all_cuda-125_arch-aarch64<|MERGE_RESOLUTION|>--- conflicted
+++ resolved
@@ -22,14 +22,10 @@
 - ninja
 - openmpi
 - pre-commit
-<<<<<<< HEAD
 - pytest
 - pytest-cov
 - python>=3.10,<3.13
-=======
-- python>=3.10,<3.13
 - spdlog
->>>>>>> 969887fc
 - sysroot_linux-aarch64=2.17
 - valgrind
 name: all_cuda-125_arch-aarch64