--- conflicted
+++ resolved
@@ -20,14 +20,10 @@
 - nvcc_linux-aarch64=11.8
 - openmpi
 - pre-commit
-<<<<<<< HEAD
 - pytest
 - pytest-cov
 - python>=3.10,<3.13
-=======
-- python>=3.10,<3.13
 - spdlog
->>>>>>> 969887fc
 - sysroot_linux-aarch64=2.17
 - valgrind
 name: all_cuda-118_arch-aarch64