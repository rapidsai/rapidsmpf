# Dependency list for https://github.com/rapidsai/dependency-file-generator
files:
  all:
    output: conda
    matrix:
      cuda: ["11.8", "12.8"]
      arch: [aarch64, x86_64]
    includes:
      - build-universal
      - build-cpp
      - build-python
      - checks
      - cuda
      - cuda_version
      - py_version
      - rapids_build_skbuild
      - test_cpp
      - test_python
      - docs
  test_cpp:
    output: none
    includes:
      - cuda_version
      - test_cpp
  test_python:
    output: none
    includes:
      - cuda_version
      - py_version
      - test_python
      - test_rapidsmp
  checks:
    output: none
    includes:
      - checks
      - py_version
  docs:
    output: none
    includes:
      - cuda
      - cuda_version
      - docs
      - py_version
      - test_rapidsmp
channels:
  - rapidsai
  - rapidsai-nightly
  - conda-forge
dependencies:
  build-universal:
    common:
      - output_types: [conda, pyproject]
        packages:
          - &cmake_ver cmake>=3.26.4,!=3.30.0
          - ninja
  build-cpp:
    common:
      - output_types: conda
        packages:
          - c-compiler
          - cxx-compiler
          - &rmm_unsuffixed rmm==25.6.*,>=0.0.0a0
          - libcudf==25.6.*,>=0.0.0a0
          - libucxx==0.44.*,>=0.0.0a0
          - openmpi  # See <https://github.com/rapidsai/rapids-multi-gpu/issues/17>
          - spdlog
    specific:
      - output_types: conda
        matrices:
          - matrix:
              arch: x86_64
              cuda: "11.*"
            packages:
              - gcc_linux-64=11.*
              - sysroot_linux-64=2.28
          - matrix:
              arch: aarch64
              cuda: "11.*"
            packages:
              - gcc_linux-aarch64=11.*
              - sysroot_linux-aarch64=2.28
          - matrix:
              arch: x86_64
              cuda: "12.*"
            packages:
              - gcc_linux-64=13.*
              - sysroot_linux-64=2.28
          - matrix:
              arch: aarch64
              cuda: "12.*"
            packages:
              - gcc_linux-aarch64=13.*
              - sysroot_linux-aarch64=2.28
      - output_types: conda
        matrices:
          - matrix:
              arch: x86_64
              cuda: "11.8"
            packages:
              - nvcc_linux-64=11.8
          - matrix:
              arch: aarch64
              cuda: "11.8"
            packages:
              - nvcc_linux-aarch64=11.8
          - matrix:
              cuda: "12.*"
            packages:
              - cuda-nvcc
  rapids_build_skbuild:
    common:
      - output_types: [conda, pyproject]
        packages:
          - &rapids_build_backend rapids-build-backend>=0.3.0,<0.4.0.dev0
      - output_types: conda
        packages:
          - scikit-build-core>=0.10.0
      - output_types: [pyproject]
        packages:
          - scikit-build-core[pyproject]>=0.10.0
  build-python:
    common:
      - output_types: [conda, pyproject]
        packages:
          - cython>=3.0.3
          - *rmm_unsuffixed
          - pylibcudf==25.6.*,>=0.0.0a0
          - openmpi  # See <https://github.com/rapidsai/rapids-multi-gpu/issues/17>
          - mpi4py
  checks:
    common:
      - output_types: conda
        packages:
          - pre-commit
          - &doxygen doxygen=1.9.1 # pre-commit hook needs a specific version.
  cuda_version:
    specific:
      - output_types: conda
        matrices:
          - matrix:
              cuda: "11.2"
            packages:
              - cuda-version=11.2
          - matrix:
              cuda: "11.4"
            packages:
              - cuda-version=11.4
          - matrix:
              cuda: "11.5"
            packages:
              - cuda-version=11.5
          - matrix:
              cuda: "11.8"
            packages:
              - cuda-version=11.8
          - matrix:
              cuda: "12.0"
            packages:
              - cuda-version=12.0
          - matrix:
              cuda: "12.2"
            packages:
              - cuda-version=12.2
          - matrix:
              cuda: "12.5"
            packages:
              - cuda-version=12.5
          - matrix:
              cuda: "12.8"
            packages:
              - cuda-version=12.8
  cuda:
    specific:
      - output_types: conda
        matrices:
          - matrix:
              cuda: "11.*"
            packages:
              - cudatoolkit
          - matrix:
              cuda: "12.*"
            packages:
              - cuda-cudart-dev
              - cuda-nvrtc-dev
              - cuda-nvtx-dev
  py_version:
    specific:
      - output_types: conda
        matrices:
          - matrix:
              py: "3.10"
            packages:
              - python=3.10
          - matrix:
              py: "3.11"
            packages:
              - python=3.11
          - matrix:
              py: "3.12"
            packages:
              - python=3.12
          - matrix:
            packages:
              - python>=3.10,<3.13
  test_cpp:
    common:
      - output_types: conda
        packages:
          - *cmake_ver
          - openmpi  # See <https://github.com/rapidsai/rapids-multi-gpu/issues/17>
          - valgrind
          - cuda-sanitizer-api
          - click >=8.1
  test_rapidsmp:
    common:
      - output_types: conda
        packages:
          - rapidsmp==25.6.*,>=0.0.0a0
  test_python:
    common:
      - output_types: [conda, pyproject]
        packages:
          - cudf==25.6.*,>=0.0.0a0
          - dask-cuda==25.6.*,>=0.0.0a0
          - dask-cudf==25.6.*,>=0.0.0a0
          - pytest
<<<<<<< HEAD
          - ucxx==0.43.*,>=0.0.0a0
          - nvidia-ml-py
=======
          - ucxx==0.44.*,>=0.0.0a0
>>>>>>> e3d2dfdf
    specific:
      - output_types: conda
        matrices:
          - matrix:
              arch: x86_64
            packages:
              - ray-default==2.42.*,>=0.0.0a0
          - matrix:
              arch: aarch64
            packages:
  docs:
    common:
      - output_types: [conda]
        packages:
          - *doxygen
          - *rmm_unsuffixed
          - dask-cuda==25.6.*,>=0.0.0a0
          - make
          - myst-parser
          - numpydoc
          - pydata-sphinx-theme
          - ray-default==2.42.*,>=0.0.0a0
          - sphinx
          - sphinx-autobuild
          - sphinx-copybutton
          - ucxx==0.44.*,>=0.0.0a0<|MERGE_RESOLUTION|>--- conflicted
+++ resolved
@@ -224,12 +224,8 @@
           - dask-cuda==25.6.*,>=0.0.0a0
           - dask-cudf==25.6.*,>=0.0.0a0
           - pytest
-<<<<<<< HEAD
-          - ucxx==0.43.*,>=0.0.0a0
+          - ucxx==0.44.*,>=0.0.0a0
           - nvidia-ml-py
-=======
-          - ucxx==0.44.*,>=0.0.0a0
->>>>>>> e3d2dfdf
     specific:
       - output_types: conda
         matrices:
