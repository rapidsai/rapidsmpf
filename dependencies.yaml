# Dependency list for https://github.com/rapidsai/dependency-file-generator
files:
  all:
    output: conda
    matrix:
      cuda: ["12.8"]
      arch: [aarch64, x86_64]
    includes:
      - build-universal
      - build-cpp
      - build-python
      - checks
      - cuda
      - cuda_version
      - py_version
      - rapids_build_skbuild
      - test_cpp
      - test_python
      - docs
  test_cpp:
    output: none
    includes:
      - cuda_version
      - test_cpp
  test_python:
    output: none
    includes:
      - cuda_version
      - py_version
      - test_python
      - test_rapidsmpf
  checks:
    output: none
    includes:
      - checks
      - py_version
  docs:
    output: none
    includes:
      - cuda
      - cuda_version
      - docs
      - py_version
      - test_rapidsmpf
channels:
  - rapidsai
  - rapidsai-nightly
  - conda-forge
dependencies:
  build-universal:
    common:
      - output_types: [conda, pyproject, requirements]
        packages:
          - &cmake_ver cmake>=3.26.4,!=3.30.0
          - ninja
  build-cpp:
    common:
      - output_types: conda
        packages:
          - c-compiler
          - cxx-compiler
          - &rmm_unsuffixed rmm==25.8.*,>=0.0.0a0
          - libcudf==25.8.*,>=0.0.0a0
          - libucxx==0.45.*,>=0.0.0a0
          - openmpi  # See <https://github.com/rapidsai/rapidsmpf/issues/17>
          - spdlog
    specific:
      - output_types: conda
        matrices:
          - matrix:
              arch: x86_64
              cuda: "12.*"
            packages:
              - gcc_linux-64=13.*
              - sysroot_linux-64=2.28
          - matrix:
              arch: aarch64
              cuda: "12.*"
            packages:
              - gcc_linux-aarch64=13.*
              - sysroot_linux-aarch64=2.28
      - output_types: conda
        matrices:
          - matrix:
              cuda: "12.*"
            packages:
              - cuda-nvcc
  rapids_build_skbuild:
    common:
      - output_types: [conda, pyproject, requirements]
        packages:
          - &rapids_build_backend rapids-build-backend>=0.3.0,<0.4.0.dev0
      - output_types: conda
        packages:
          - scikit-build-core>=0.10.0
      - output_types: [pyproject, requirements]
        packages:
          - scikit-build-core[pyproject]>=0.10.0
  build-python:
    common:
      - output_types: [conda, pyproject, requirements]
        packages:
          - cython>=3.0.3
          - *rmm_unsuffixed
          - pylibcudf==25.8.*,>=0.0.0a0
          - openmpi  # See <https://github.com/rapidsai/rapidsmpf/issues/17>
          - mpi4py
  checks:
    common:
      - output_types: conda
        packages:
          - pre-commit
          - &doxygen doxygen=1.9.1 # pre-commit hook needs a specific version.
  cuda_version:
    specific:
      - output_types: conda
        matrices:
          - matrix:
              cuda: "12.0"
            packages:
              - cuda-version=12.0
          - matrix:
              cuda: "12.2"
            packages:
              - cuda-version=12.2
          - matrix:
              cuda: "12.5"
            packages:
              - cuda-version=12.5
          - matrix:
              cuda: "12.8"
            packages:
              - cuda-version=12.8
  cuda:
    specific:
      - output_types: conda
        matrices:
          - matrix:
              cuda: "12.*"
            packages:
              - cuda-cudart-dev
              - cuda-nvrtc-dev
              - cuda-nvtx-dev
  py_version:
    specific:
      - output_types: conda
        matrices:
          - matrix:
              py: "3.10"
            packages:
              - python=3.10
          - matrix:
              py: "3.11"
            packages:
              - python=3.11
          - matrix:
              py: "3.12"
            packages:
              - python=3.12
          - matrix:
            packages:
              - python>=3.10,<3.13
  test_cpp:
    common:
      - output_types: conda
        packages:
          - *cmake_ver
          - openmpi  # See <https://github.com/rapidsai/rapidsmpf/issues/17>
          - valgrind
          - cuda-sanitizer-api
          - click >=8.1
  test_rapidsmpf:
    common:
      - output_types: conda
        packages:
          - rapidsmpf==25.8.*,>=0.0.0a0
  test_python:
    common:
      - output_types: conda
        packages:
          - gdb
      - output_types: [conda, pyproject, requirements]
        packages:
<<<<<<< HEAD
          - cudf==25.8.*,>=0.0.0a0
          - dask-cuda==25.8.*,>=0.0.0a0
          - dask-cudf==25.8.*,>=0.0.0a0
          - gdb
=======
          - cudf==25.6.*,>=0.0.0a0
          - dask-cuda==25.6.*,>=0.0.0a0
          - dask-cudf==25.6.*,>=0.0.0a0
>>>>>>> 3d622903
          - psutil
          - pytest
          - ucxx==0.45.*,>=0.0.0a0
          - nvidia-ml-py
    specific:
      - output_types: conda
        matrices:
          - matrix:
              arch: x86_64
            packages:
              - ray-default==2.42.*,>=0.0.0a0
          - matrix:
              arch: aarch64
            packages:
  docs:
    common:
      - output_types: [conda]
        packages:
          - *doxygen
          - *rmm_unsuffixed
          - dask-cuda==25.8.*,>=0.0.0a0
          - make
          - myst-parser
          - numpydoc
          - pydata-sphinx-theme
          - sphinx
          - sphinx-autobuild
          - sphinx-copybutton
<<<<<<< HEAD
          - ucxx==0.45.*,>=0.0.0a0
=======
          - ucxx==0.44.*,>=0.0.0a0
    specific:
      - output_types: conda
        matrices:
          - matrix:
              arch: x86_64
            packages:
              - ray-default==2.42.*,>=0.0.0a0
          - matrix:
              arch: aarch64
            packages:
>>>>>>> 3d622903
<|MERGE_RESOLUTION|>--- conflicted
+++ resolved
@@ -181,16 +181,9 @@
           - gdb
       - output_types: [conda, pyproject, requirements]
         packages:
-<<<<<<< HEAD
           - cudf==25.8.*,>=0.0.0a0
           - dask-cuda==25.8.*,>=0.0.0a0
           - dask-cudf==25.8.*,>=0.0.0a0
-          - gdb
-=======
-          - cudf==25.6.*,>=0.0.0a0
-          - dask-cuda==25.6.*,>=0.0.0a0
-          - dask-cudf==25.6.*,>=0.0.0a0
->>>>>>> 3d622903
           - psutil
           - pytest
           - ucxx==0.45.*,>=0.0.0a0
@@ -219,10 +212,7 @@
           - sphinx
           - sphinx-autobuild
           - sphinx-copybutton
-<<<<<<< HEAD
           - ucxx==0.45.*,>=0.0.0a0
-=======
-          - ucxx==0.44.*,>=0.0.0a0
     specific:
       - output_types: conda
         matrices:
@@ -232,5 +222,4 @@
               - ray-default==2.42.*,>=0.0.0a0
           - matrix:
               arch: aarch64
-            packages:
->>>>>>> 3d622903
+            packages: