# Dependency list for https://github.com/rapidsai/dependency-file-generator
files:
  all:
    output: conda
    matrix:
      cuda: ["12.8"]
      arch: [aarch64, x86_64]
    includes:
      - build-universal
      - build-cpp
      - build-python
      - checks
      - cuda
      - cuda_version
      - py_version
      - rapids_build_skbuild
      - test_cpp
      - test_python
      - docs
  test_cpp:
    output: none
    includes:
      - cuda_version
      - test_cpp
  test_python:
    output: none
    includes:
      - cuda_version
      - py_version
      - test_python
      - test_rapidsmpf
  checks:
    output: none
    includes:
      - checks
      - py_version
  docs:
    output: none
    includes:
      - cuda
      - cuda_version
      - docs
      - py_version
      - test_rapidsmpf
  py_build_rapidsmpf:
    output: pyproject
    pyproject_dir: python/rapidsmpf
    extras:
      table: build-system
    includes:
      - rapids_build_skbuild
  py_rapids_build_rapidsmpf:
    output: pyproject
    pyproject_dir: python/rapidsmpf
    extras:
      table: tool.rapids-build-backend
      key: requires
    includes:
      - build-universal
      - build-python
      - run_and_build_rapidsmpf
  py_run_rapidsmpf:
    output: pyproject
    pyproject_dir: python/rapidsmpf
    extras:
      table: project
    includes:
      - run_and_build_rapidsmpf
      - run_rapidsmpf
channels:
  - rapidsai
  - rapidsai-nightly
  - conda-forge
dependencies:
  build-universal:
    common:
      - output_types: [conda, pyproject, requirements]
        packages:
          - &cmake_ver cmake>=3.30.4,<4
          - ninja
  build-cpp:
    common:
      - output_types: conda
        packages:
          - c-compiler
          - cxx-compiler
          - &rmm_unsuffixed rmm==25.6.*,>=0.0.0a0
          - libcudf==25.6.*,>=0.0.0a0
          - libucxx==0.44.*,>=0.0.0a0
          - openmpi  # See <https://github.com/rapidsai/rapidsmpf/issues/17>
          - spdlog
    specific:
      - output_types: conda
        matrices:
          - matrix:
              arch: x86_64
              cuda: "12.*"
            packages:
              - gcc_linux-64=13.*
              - sysroot_linux-64=2.28
          - matrix:
              arch: aarch64
              cuda: "12.*"
            packages:
              - gcc_linux-aarch64=13.*
              - sysroot_linux-aarch64=2.28
      - output_types: conda
        matrices:
          - matrix:
              cuda: "12.*"
            packages:
              - cuda-nvcc
  rapids_build_skbuild:
    common:
      - output_types: [conda, pyproject, requirements]
        packages:
          - rapids-build-backend>=0.3.0,<0.4.0.dev0
      - output_types: conda
        packages:
          - scikit-build-core>=0.10.0
      - output_types: [pyproject, requirements]
        packages:
          - scikit-build-core[pyproject]>=0.10.0
  build-python:
    common:
      - output_types: [conda, pyproject, requirements]
        packages:
          - cython>=3.0.3
          # - openmpi  # See <https://github.com/rapidsai/rapidsmpf/issues/17>
          # - mpi4py
  checks:
    common:
      - output_types: conda
        packages:
          - pre-commit
          - &doxygen doxygen=1.9.1 # pre-commit hook needs a specific version.
  cuda_version:
    specific:
      - output_types: conda
        matrices:
          - matrix:
              cuda: "12.0"
            packages:
              - cuda-version=12.0
          - matrix:
              cuda: "12.2"
            packages:
              - cuda-version=12.2
          - matrix:
              cuda: "12.5"
            packages:
              - cuda-version=12.5
          - matrix:
              cuda: "12.8"
            packages:
              - cuda-version=12.8
  cuda:
    specific:
      - output_types: conda
        matrices:
          - matrix:
              cuda: "12.*"
            packages:
              - cuda-cudart-dev
              - cuda-nvrtc-dev
              - cuda-nvtx-dev
  py_version:
    specific:
      - output_types: conda
        matrices:
          - matrix:
              py: "3.10"
            packages:
              - python=3.10
          - matrix:
              py: "3.11"
            packages:
              - python=3.11
          - matrix:
              py: "3.12"
            packages:
              - python=3.12
          - matrix:
            packages:
              - python>=3.10,<3.13
  test_cpp:
    common:
      - output_types: conda
        packages:
          - *cmake_ver
          - openmpi  # See <https://github.com/rapidsai/rapidsmpf/issues/17>
          - valgrind
          - cuda-sanitizer-api
          - click >=8.1
  test_rapidsmpf:
    common:
      - output_types: conda
        packages:
          - rapidsmpf==25.6.*,>=0.0.0a0
  test_python:
    common:
      - output_types: conda
        packages:
          - gdb
      - output_types: [conda, pyproject, requirements]
        packages:
          - cudf==25.6.*,>=0.0.0a0
          - dask-cuda==25.6.*,>=0.0.0a0
          - dask-cudf==25.6.*,>=0.0.0a0
          - psutil
          - pytest
          - ucxx==0.44.*,>=0.0.0a0
          - nvidia-ml-py
    specific:
      - output_types: conda
        matrices:
          - matrix:
              arch: x86_64
            packages:
              - ray-default==2.42.*,>=0.0.0a0
          - matrix:
              arch: aarch64
            packages:
  docs:
    common:
      - output_types: [conda]
        packages:
          - *doxygen
          - *rmm_unsuffixed
          - dask-cuda==25.6.*,>=0.0.0a0
          - make
          - myst-parser
          - numpydoc
          - pydata-sphinx-theme
          - sphinx
          - sphinx-autobuild
          - sphinx-copybutton
          - ucxx==0.44.*,>=0.0.0a0
<<<<<<< HEAD
  run_rapidsmpf:
    common:
      - output_types: [conda, requirements, pyproject]
        packages:
          - numpy >=1.23,<3.0a0
          - cupy >=12.0.0
      - output_types: requirements
        packages:
          # pip recognizes the index as a global option for the requirements.txt file
          # This index is needed for rmm, cubinlinker, ptxcompiler.
          - --extra-index-url=https://pypi.nvidia.com
          - --extra-index-url=https://pypi.anaconda.org/rapidsai-wheels-nightly/simple
    specific:
      - output_types: [conda, requirements, pyproject]
        matrices:
          - matrix: {cuda: "12.*"}
            packages: &run_rapidsmpf_packages_all_cu12
              - cuda-python>=12.6.2,<13.0a0
          - {matrix: null, packages: *run_rapidsmpf_packages_all_cu12}
  run_and_build_rapidsmpf:
    common:
      - output_types: conda
        packages:
          - &libcudf_unsuffixed libcudf==25.6.*,>=0.0.0a0
          - &librmm_unsuffixed librmm==25.6.*,>=0.0.0a0
          - &pylibcudf_unsuffixed pylibcudf==25.6.*,>=0.0.0a0
          - *rmm_unsuffixed
          - &ucxx_unsuffixed ucxx==0.44.*,>=0.0.0a0
      - output_types: requirements
        packages:
          # pip recognizes the index as a global option for the requirements.txt file
          # This index is needed for libcudf-cu{11,12}.
          - --extra-index-url=https://pypi.nvidia.com
          - --extra-index-url=https://pypi.anaconda.org/rapidsai-wheels-nightly/simple
    specific:
      - output_types: [requirements, pyproject]
        matrices:
          - matrix:
              cuda: "12.*"
              cuda_suffixed: "true"
            packages:
              - libcudf-cu12==25.6.*,>=0.0.0a0
              - librmm-cu12==25.6.*,>=0.0.0a0
              - pylibcudf-cu12==25.6.*,>=0.0.0a0
              - rmm-cu12==25.6.*,>=0.0.0a0
              - ucxx-cu12==0.44.*,>=0.0.0a0
          - matrix: null
            packages:
              - *libcudf_unsuffixed
              - *librmm_unsuffixed
              - *pylibcudf_unsuffixed
              - *rmm_unsuffixed
              - *ucxx_unsuffixed
=======
    specific:
      - output_types: conda
        matrices:
          - matrix:
              arch: x86_64
            packages:
              - ray-default==2.42.*,>=0.0.0a0
          - matrix:
              arch: aarch64
            packages:
>>>>>>> bef57664
<|MERGE_RESOLUTION|>--- conflicted
+++ resolved
@@ -221,6 +221,59 @@
           - matrix:
               arch: aarch64
             packages:
+  run_rapidsmpf:
+    common:
+      - output_types: [conda, requirements, pyproject]
+        packages:
+          - numpy >=1.23,<3.0a0
+          - cupy >=12.0.0
+      - output_types: requirements
+        packages:
+          # pip recognizes the index as a global option for the requirements.txt file
+          # This index is needed for rmm, cubinlinker, ptxcompiler.
+          - --extra-index-url=https://pypi.nvidia.com
+          - --extra-index-url=https://pypi.anaconda.org/rapidsai-wheels-nightly/simple
+    specific:
+      - output_types: [conda, requirements, pyproject]
+        matrices:
+          - matrix: {cuda: "12.*"}
+            packages: &run_rapidsmpf_packages_all_cu12
+              - cuda-python>=12.6.2,<13.0a0
+          - {matrix: null, packages: *run_rapidsmpf_packages_all_cu12}
+  run_and_build_rapidsmpf:
+    common:
+      - output_types: conda
+        packages:
+          - &libcudf_unsuffixed libcudf==25.6.*,>=0.0.0a0
+          - &librmm_unsuffixed librmm==25.6.*,>=0.0.0a0
+          - &pylibcudf_unsuffixed pylibcudf==25.6.*,>=0.0.0a0
+          - *rmm_unsuffixed
+          - &ucxx_unsuffixed ucxx==0.44.*,>=0.0.0a0
+      - output_types: requirements
+        packages:
+          # pip recognizes the index as a global option for the requirements.txt file
+          # This index is needed for libcudf-cu{11,12}.
+          - --extra-index-url=https://pypi.nvidia.com
+          - --extra-index-url=https://pypi.anaconda.org/rapidsai-wheels-nightly/simple
+    specific:
+      - output_types: [requirements, pyproject]
+        matrices:
+          - matrix:
+              cuda: "12.*"
+              cuda_suffixed: "true"
+            packages:
+              - libcudf-cu12==25.6.*,>=0.0.0a0
+              - librmm-cu12==25.6.*,>=0.0.0a0
+              - pylibcudf-cu12==25.6.*,>=0.0.0a0
+              - rmm-cu12==25.6.*,>=0.0.0a0
+              - ucxx-cu12==0.44.*,>=0.0.0a0
+          - matrix: null
+            packages:
+              - *libcudf_unsuffixed
+              - *librmm_unsuffixed
+              - *pylibcudf_unsuffixed
+              - *rmm_unsuffixed
+              - *ucxx_unsuffixed
   docs:
     common:
       - output_types: [conda]
@@ -236,61 +289,6 @@
           - sphinx-autobuild
           - sphinx-copybutton
           - ucxx==0.44.*,>=0.0.0a0
-<<<<<<< HEAD
-  run_rapidsmpf:
-    common:
-      - output_types: [conda, requirements, pyproject]
-        packages:
-          - numpy >=1.23,<3.0a0
-          - cupy >=12.0.0
-      - output_types: requirements
-        packages:
-          # pip recognizes the index as a global option for the requirements.txt file
-          # This index is needed for rmm, cubinlinker, ptxcompiler.
-          - --extra-index-url=https://pypi.nvidia.com
-          - --extra-index-url=https://pypi.anaconda.org/rapidsai-wheels-nightly/simple
-    specific:
-      - output_types: [conda, requirements, pyproject]
-        matrices:
-          - matrix: {cuda: "12.*"}
-            packages: &run_rapidsmpf_packages_all_cu12
-              - cuda-python>=12.6.2,<13.0a0
-          - {matrix: null, packages: *run_rapidsmpf_packages_all_cu12}
-  run_and_build_rapidsmpf:
-    common:
-      - output_types: conda
-        packages:
-          - &libcudf_unsuffixed libcudf==25.6.*,>=0.0.0a0
-          - &librmm_unsuffixed librmm==25.6.*,>=0.0.0a0
-          - &pylibcudf_unsuffixed pylibcudf==25.6.*,>=0.0.0a0
-          - *rmm_unsuffixed
-          - &ucxx_unsuffixed ucxx==0.44.*,>=0.0.0a0
-      - output_types: requirements
-        packages:
-          # pip recognizes the index as a global option for the requirements.txt file
-          # This index is needed for libcudf-cu{11,12}.
-          - --extra-index-url=https://pypi.nvidia.com
-          - --extra-index-url=https://pypi.anaconda.org/rapidsai-wheels-nightly/simple
-    specific:
-      - output_types: [requirements, pyproject]
-        matrices:
-          - matrix:
-              cuda: "12.*"
-              cuda_suffixed: "true"
-            packages:
-              - libcudf-cu12==25.6.*,>=0.0.0a0
-              - librmm-cu12==25.6.*,>=0.0.0a0
-              - pylibcudf-cu12==25.6.*,>=0.0.0a0
-              - rmm-cu12==25.6.*,>=0.0.0a0
-              - ucxx-cu12==0.44.*,>=0.0.0a0
-          - matrix: null
-            packages:
-              - *libcudf_unsuffixed
-              - *librmm_unsuffixed
-              - *pylibcudf_unsuffixed
-              - *rmm_unsuffixed
-              - *ucxx_unsuffixed
-=======
     specific:
       - output_types: conda
         matrices:
@@ -300,5 +298,4 @@
               - ray-default==2.42.*,>=0.0.0a0
           - matrix:
               arch: aarch64
-            packages:
->>>>>>> bef57664
+            packages: