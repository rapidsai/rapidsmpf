# Dependency list for https://github.com/rapidsai/dependency-file-generator
files:
  all:
    output: conda
    matrix:
      cuda: ["11.8", "12.8"]
      arch: [aarch64, x86_64]
    includes:
      - build-universal
      - build-cpp
      - build-python
      - checks
      - cuda
      - cuda_version
      - py_version
      - rapids_build_skbuild
      - test_cpp
      - test_python
      - docs
  test_cpp:
    output: none
    includes:
      - cuda_version
      - test_cpp
  test_python:
    output: none
    includes:
      - cuda_version
      - py_version
      - test_python
      - test_rapidsmp
  checks:
    output: none
    includes:
      - checks
      - py_version
  docs:
    output: none
    includes:
      - cuda
      - cuda_version
      - docs
      - py_version
      - test_rapidsmp
channels:
  - rapidsai
  - rapidsai-nightly
  - conda-forge
dependencies:
  build-universal:
    common:
      - output_types: [conda, pyproject]
        packages:
          - &cmake_ver cmake>=3.26.4,!=3.30.0
          - ninja
  build-cpp:
    common:
      - output_types: conda
        packages:
          - c-compiler
          - cxx-compiler
          - &rmm_unsuffixed rmm==25.4.*,>=0.0.0a0
          - libcudf==25.4.*,>=0.0.0a0
          - libucxx==0.43.*,>=0.0.0a0
          - openmpi  # See <https://github.com/rapidsai/rapids-multi-gpu/issues/17>
          - spdlog
    specific:
      - output_types: conda
        matrices:
          - matrix:
              arch: x86_64
              cuda: "11.*"
            packages:
              - gcc_linux-64=11.*
              - sysroot_linux-64=2.28
          - matrix:
              arch: aarch64
              cuda: "11.*"
            packages:
              - gcc_linux-aarch64=11.*
              - sysroot_linux-aarch64=2.28
          - matrix:
              arch: x86_64
              cuda: "12.*"
            packages:
              - gcc_linux-64=13.*
              - sysroot_linux-64=2.28
          - matrix:
              arch: aarch64
              cuda: "12.*"
            packages:
              - gcc_linux-aarch64=13.*
              - sysroot_linux-aarch64=2.28
      - output_types: conda
        matrices:
          - matrix:
              arch: x86_64
              cuda: "11.8"
            packages:
              - nvcc_linux-64=11.8
          - matrix:
              arch: aarch64
              cuda: "11.8"
            packages:
              - nvcc_linux-aarch64=11.8
          - matrix:
              cuda: "12.*"
            packages:
              - cuda-nvcc
  rapids_build_skbuild:
    common:
      - output_types: [conda, pyproject]
        packages:
          - &rapids_build_backend rapids-build-backend>=0.3.0,<0.4.0.dev0
      - output_types: conda
        packages:
          - scikit-build-core>=0.10.0
      - output_types: [pyproject]
        packages:
          - scikit-build-core[pyproject]>=0.10.0
  build-python:
    common:
      - output_types: [conda, pyproject]
        packages:
          - cython>=3.0.3
          - *rmm_unsuffixed
          - pylibcudf==25.4.*,>=0.0.0a0
          - openmpi  # See <https://github.com/rapidsai/rapids-multi-gpu/issues/17>
          - mpi4py
  checks:
    common:
      - output_types: conda
        packages:
          - pre-commit
          - &doxygen doxygen=1.9.1 # pre-commit hook needs a specific version.
  cuda_version:
    specific:
      - output_types: conda
        matrices:
          - matrix:
              cuda: "11.2"
            packages:
              - cuda-version=11.2
          - matrix:
              cuda: "11.4"
            packages:
              - cuda-version=11.4
          - matrix:
              cuda: "11.5"
            packages:
              - cuda-version=11.5
          - matrix:
              cuda: "11.8"
            packages:
              - cuda-version=11.8
          - matrix:
              cuda: "12.0"
            packages:
              - cuda-version=12.0
          - matrix:
              cuda: "12.2"
            packages:
              - cuda-version=12.2
          - matrix:
              cuda: "12.5"
            packages:
              - cuda-version=12.5
          - matrix:
              cuda: "12.8"
            packages:
              - cuda-version=12.8
  cuda:
    specific:
      - output_types: conda
        matrices:
          - matrix:
              cuda: "11.*"
            packages:
              - cudatoolkit
          - matrix:
              cuda: "12.*"
            packages:
              - cuda-cudart-dev
              - cuda-nvrtc-dev
              - cuda-nvtx-dev
  py_version:
    specific:
      - output_types: conda
        matrices:
          - matrix:
              py: "3.10"
            packages:
              - python=3.10
          - matrix:
              py: "3.11"
            packages:
              - python=3.11
          - matrix:
              py: "3.12"
            packages:
              - python=3.12
          - matrix:
            packages:
              - python>=3.10,<3.13
  test_cpp:
    common:
      - output_types: conda
        packages:
          - *cmake_ver
          - openmpi  # See <https://github.com/rapidsai/rapids-multi-gpu/issues/17>
          - valgrind
          - cuda-sanitizer-api
          - click >=8.1
  test_rapidsmp:
    common:
      - output_types: conda
        packages:
          - rapidsmp==25.4.*,>=0.0.0a0
  test_python:
    common:
      - output_types: [conda, pyproject]
        packages:
          - cudf==25.4.*,>=0.0.0a0
<<<<<<< HEAD
          - pytest
          - rapids-dask-dependency==25.4.*,>=0.0.0a0
=======
          - dask-cuda==25.4.*,>=0.0.0a0
          - pytest
          - ucxx==0.43.*,>=0.0.0a0
>>>>>>> ce59adda
  docs:
    common:
      - output_types: [conda]
        packages:
          - *doxygen<|MERGE_RESOLUTION|>--- conflicted
+++ resolved
@@ -221,14 +221,9 @@
       - output_types: [conda, pyproject]
         packages:
           - cudf==25.4.*,>=0.0.0a0
-<<<<<<< HEAD
-          - pytest
-          - rapids-dask-dependency==25.4.*,>=0.0.0a0
-=======
           - dask-cuda==25.4.*,>=0.0.0a0
           - pytest
           - ucxx==0.43.*,>=0.0.0a0
->>>>>>> ce59adda
   docs:
     common:
       - output_types: [conda]
