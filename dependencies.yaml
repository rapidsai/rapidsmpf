--- conflicted
+++ resolved
@@ -220,14 +220,9 @@
     common:
       - output_types: [conda, pyproject]
         packages:
-<<<<<<< HEAD
-          - cudf==25.2.*,>=0.0.0a0
+          - cudf==25.4.*,>=0.0.0a0
           - pytest
-          - rapids-dask-dependency==25.2.*,>=0.0.0a0
-=======
-          - pytest
-          - cudf==25.4.*,>=0.0.0a0
->>>>>>> fc0c5106
+          - rapids-dask-dependency==25.4.*,>=0.0.0a0
   docs:
     common:
       - output_types: [conda]
