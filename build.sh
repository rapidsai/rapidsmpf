#!/bin/bash

# SPDX-FileCopyrightText: Copyright (c) 2024-2025, NVIDIA CORPORATION & AFFILIATES.
# SPDX-License-Identifier: Apache-2.0

# rapidsmpf build script

# This script is used to build the component(s) in this repo from
# source, and can be called with various options to customize the
# build as needed (see the help output for details)

# Abort script on first error
set -e

NUMARGS=$#
ARGS=$*

# NOTE: ensure all dir changes are relative to the location of this
# script, and that this script resides in the repo dir!
REPODIR=$(cd $(dirname $0); pwd)

VALIDARGS="clean librapidsmp rapidsmpf -v -g -n --pydevelop -h"
HELP="$0 [clean] [librapidsmp] [rapidsmpf] [-v] [-g] [-n] [--cmake-args=\"<args>\"] [-h]
   clean                       - remove all existing build artifacts and configuration (start over)
   librapidsmp                 - build and install the librapidsmp C++ code
   rapidsmpf                   - build the rapidsmpf Python package
   -v                          - verbose build mode
   -g                          - build for debug
   -n                          - no install step
   --pydevelop                 - Install Python packages in editable mode
   --cmake-args=\\\"<args>\\\" - pass arbitrary list of CMake configuration options (escape all quotes in argument)
   -h                          - print this text
   default action (no args) is to build and install the 'librapidsmp' then 'rapidsmpf' targets
"
<<<<<<< HEAD
LIBRAPIDSMPF_BUILD_DIR=${LIBRAPIDSMPF_BUILD_DIR:=${REPODIR}/cpp/build}
PYRAPIDSMPF_=${REPODIR}/python/rapidsmp/build
BUILD_DIRS="${LIBRAPIDSMPF_BUILD_DIR} ${PYRAPIDSMPF_}"
=======
LIBRAPIDSMP_BUILD_DIR=${LIBRAPIDSMP_BUILD_DIR:=${REPODIR}/cpp/build}
PYRAPIDSMP_=${REPODIR}/python/rapidsmpf/build
BUILD_DIRS="${LIBRAPIDSMP_BUILD_DIR} ${PYRAPIDSMP_}"
>>>>>>> 59616e58

# Set defaults for vars modified by flags to this script
VERBOSE_FLAG=""
BUILD_TYPE=Release
INSTALL_TARGET=install
RAN_CMAKE=0
PYTHON_ARGS_FOR_INSTALL="-m pip install --no-build-isolation --no-deps --config-settings rapidsai.disable-cuda=true"

# Set defaults for vars that may not have been defined externally
# If INSTALL_PREFIX is not set, check PREFIX, then check
# CONDA_PREFIX, then fall back to install inside of $LIBRAPIDSMPF_BUILD_DIR
INSTALL_PREFIX=${INSTALL_PREFIX:=${PREFIX:=${CONDA_PREFIX:=$LIBRAPIDSMPF_BUILD_DIR/install}}}
export PARALLEL_LEVEL=${PARALLEL_LEVEL:-4}

function hasArg {
    (( NUMARGS != 0 )) && (echo " ${ARGS} " | grep -q " $1 ")
}

function cmakeArgs {
    # Check for multiple cmake args options
    if [[ $(echo $ARGS | { grep -Eo "\-\-cmake\-args" || true; } | wc -l ) -gt 1 ]]; then
        echo "Multiple --cmake-args options were provided, please provide only one: ${ARGS}"
        exit 1
    fi

    # Check for cmake args option
    if [[ -n $(echo $ARGS | { grep -E "\-\-cmake\-args" || true; } ) ]]; then
        # There are possible weird edge cases that may cause this regex filter to output nothing and fail silently
        # the true pipe will catch any weird edge cases that may happen and will cause the program to fall back
        # on the invalid option error
        EXTRA_CMAKE_ARGS=$(echo $ARGS | { grep -Eo "\-\-cmake\-args=\".+\"" || true; })
        if [[ -n ${EXTRA_CMAKE_ARGS} ]]; then
            # Remove the full  EXTRA_CMAKE_ARGS argument from list of args so that it passes validArgs function
            ARGS=${ARGS//$EXTRA_CMAKE_ARGS/}
            # Filter the full argument down to just the extra string that will be added to cmake call
            EXTRA_CMAKE_ARGS=$(echo $EXTRA_CMAKE_ARGS | grep -Eo "\".+\"" | sed -e 's/^"//' -e 's/"$//')
        fi
    fi
}


# Runs cmake if it has not been run already for build directory
# LIBRAPIDSMPF_BUILD_DIR
function ensureCMakeRan {
    mkdir -p "${LIBRAPIDSMPF_BUILD_DIR}"
    cd ${REPODIR}/cpp
    if (( RAN_CMAKE == 0 )); then
        echo "Executing cmake for librapidsmp..."
        cmake -B "${LIBRAPIDSMPF_BUILD_DIR}" -S . \
              -DCMAKE_INSTALL_PREFIX="${INSTALL_PREFIX}" \
              -DCMAKE_BUILD_TYPE=${BUILD_TYPE} \
              ${EXTRA_CMAKE_ARGS}
        RAN_CMAKE=1
    fi
}

if hasArg -h || hasArg --help; then
    echo "${HELP}"
    exit 0
fi

# Check for valid usage
if (( ${NUMARGS} != 0 )); then
    # Check for cmake args
    cmakeArgs
    for a in ${ARGS}; do
    if ! (echo " ${VALIDARGS} " | grep -q " ${a} "); then
        echo "Invalid option or formatting, check --help: ${a}"
        exit 1
    fi
    done
fi

# Process flags
if hasArg -v; then
    VERBOSE_FLAG=-v
    set -x
fi
if hasArg -g; then
    BUILD_TYPE=Debug
fi
if hasArg -n; then
    INSTALL_TARGET=""
fi

if hasArg --pydevelop; then
    PYTHON_ARGS_FOR_INSTALL="${PYTHON_ARGS_FOR_INSTALL} -e"
fi

# If clean given, run it prior to any other steps
if hasArg clean; then
    # If the dirs to clean are mounted dirs in a container, the
    # contents should be removed but the mounted dirs will remain.
    # The find removes all contents but leaves the dirs, the rmdir
    # attempts to remove the dirs but can fail safely.
    for bd in ${BUILD_DIRS}; do
        if [ -d "${bd}" ]; then
            find "${bd}" -mindepth 1 -delete
            rmdir "${bd}" || true
        fi
    done
fi

################################################################################
# Configure, build, and install librapidsmp
if (( NUMARGS == 0 )) || hasArg librapidsmp; then
    ensureCMakeRan
    echo "building librapidsmp..."
    cmake --build "${LIBRAPIDSMPF_BUILD_DIR}" -j${PARALLEL_LEVEL} ${VERBOSE_FLAG}
    if [[ ${INSTALL_TARGET} != "" ]]; then
        echo "installing librapidsmp..."
        cmake --build "${LIBRAPIDSMPF_BUILD_DIR}" --target install ${VERBOSE_FLAG}
    fi
fi

<<<<<<< HEAD
# Build and install the rapidsmp Python package
if (( NUMARGS == 0 )) || hasArg rapidsmp; then
    echo "building rapidsmp..."
    cd ${REPODIR}/python/rapidsmp
    SKBUILD_CMAKE_ARGS="-DCMAKE_PREFIX_PATH=${INSTALL_PREFIX};-DCMAKE_LIBRARY_PATH=${LIBRAPIDSMPF_BUILD_DIR};${EXTRA_CMAKE_ARGS}" \
=======
# Build and install the rapidsmpf Python package
if (( NUMARGS == 0 )) || hasArg rapidsmpf; then
    echo "building rapidsmpf..."
    cd ${REPODIR}/python/rapidsmpf
    SKBUILD_CMAKE_ARGS="-DCMAKE_PREFIX_PATH=${INSTALL_PREFIX};-DCMAKE_LIBRARY_PATH=${LIBRAPIDSMP_BUILD_DIR};${EXTRA_CMAKE_ARGS}" \
>>>>>>> 59616e58
        python ${PYTHON_ARGS_FOR_INSTALL} ${VERBOSE_FLAG} .
fi<|MERGE_RESOLUTION|>--- conflicted
+++ resolved
@@ -3,7 +3,7 @@
 # SPDX-FileCopyrightText: Copyright (c) 2024-2025, NVIDIA CORPORATION & AFFILIATES.
 # SPDX-License-Identifier: Apache-2.0
 
-# rapidsmpf build script
+# rapidsmp build script
 
 # This script is used to build the component(s) in this repo from
 # source, and can be called with various options to customize the
@@ -32,15 +32,9 @@
    -h                          - print this text
    default action (no args) is to build and install the 'librapidsmp' then 'rapidsmpf' targets
 "
-<<<<<<< HEAD
 LIBRAPIDSMPF_BUILD_DIR=${LIBRAPIDSMPF_BUILD_DIR:=${REPODIR}/cpp/build}
-PYRAPIDSMPF_=${REPODIR}/python/rapidsmp/build
+PYRAPIDSMPF_=${REPODIR}/python/rapidsmpf/build
 BUILD_DIRS="${LIBRAPIDSMPF_BUILD_DIR} ${PYRAPIDSMPF_}"
-=======
-LIBRAPIDSMP_BUILD_DIR=${LIBRAPIDSMP_BUILD_DIR:=${REPODIR}/cpp/build}
-PYRAPIDSMP_=${REPODIR}/python/rapidsmpf/build
-BUILD_DIRS="${LIBRAPIDSMP_BUILD_DIR} ${PYRAPIDSMP_}"
->>>>>>> 59616e58
 
 # Set defaults for vars modified by flags to this script
 VERBOSE_FLAG=""
@@ -156,18 +150,10 @@
     fi
 fi
 
-<<<<<<< HEAD
-# Build and install the rapidsmp Python package
-if (( NUMARGS == 0 )) || hasArg rapidsmp; then
-    echo "building rapidsmp..."
-    cd ${REPODIR}/python/rapidsmp
-    SKBUILD_CMAKE_ARGS="-DCMAKE_PREFIX_PATH=${INSTALL_PREFIX};-DCMAKE_LIBRARY_PATH=${LIBRAPIDSMPF_BUILD_DIR};${EXTRA_CMAKE_ARGS}" \
-=======
 # Build and install the rapidsmpf Python package
 if (( NUMARGS == 0 )) || hasArg rapidsmpf; then
     echo "building rapidsmpf..."
     cd ${REPODIR}/python/rapidsmpf
-    SKBUILD_CMAKE_ARGS="-DCMAKE_PREFIX_PATH=${INSTALL_PREFIX};-DCMAKE_LIBRARY_PATH=${LIBRAPIDSMP_BUILD_DIR};${EXTRA_CMAKE_ARGS}" \
->>>>>>> 59616e58
+    SKBUILD_CMAKE_ARGS="-DCMAKE_PREFIX_PATH=${INSTALL_PREFIX};-DCMAKE_LIBRARY_PATH=${LIBRAPIDSMPF_BUILD_DIR};${EXTRA_CMAKE_ARGS}" \
         python ${PYTHON_ARGS_FOR_INSTALL} ${VERBOSE_FLAG} .
 fi